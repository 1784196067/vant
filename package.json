{
  "name": "vant",
  "version": "3.0.0-beta.6",
  "description": "Mobile UI Components built on Vue",
  "main": "lib/index.js",
  "module": "es/index.js",
  "style": "lib/index.css",
  "typings": "types/index.d.ts",
  "files": [
    "es",
    "lib",
    "types",
    "vetur"
  ],
  "publishConfig": {
    "registry": "https://registry.npmjs.org/"
  },
  "scripts": {
    "bootstrap": "yarn || npm i",
    "dev": "vant-cli dev",
    "lint": "vant-cli lint",
    "test": "vant-cli test",
    "build": "vant-cli build",
    "release": "vant-cli release --tag next",
    "test:watch": "vant-cli test --watch",
    "release:site": "sh docs/site/release.sh",
    "test:coverage": "open test/coverage/index.html"
  },
  "npm": {
    "tag": "next"
  },
  "husky": {
    "hooks": {
      "pre-commit": "lint-staged",
      "commit-msg": "vant-cli commit-lint"
    }
  },
  "lint-staged": {
    "*.md": "prettier --write",
    "*.{ts,tsx,js,vue,less}": "prettier --write",
    "*.{ts,tsx,js,vue}": "eslint --fix",
    "*.{vue,css,less}": "stylelint --fix"
  },
  "repository": {
    "type": "git",
    "url": "git@github.com:youzan/vant.git"
  },
  "keywords": [
    "ui",
    "vue",
    "frontend",
    "mobile ui",
    "component",
    "components"
  ],
  "author": "youzanfe",
  "license": "MIT",
  "dependencies": {
    "@babel/runtime": "7.x",
<<<<<<< HEAD
    "@vant/icons": "1.3.2",
    "@vant/use": "^0.0.9",
=======
    "@vant/icons": "1.4.0",
    "@vue/babel-helper-vue-jsx-merge-props": "^1.0.0",
>>>>>>> 7e1ad5db
    "vue-lazyload": "1.2.3"
  },
  "peerDependencies": {
    "vue": "^3.0.0"
  },
  "devDependencies": {
    "@vant/cli": "^3.0.0-beta.11",
    "@vue/compiler-sfc": "^3.0.2",
    "prettier": "^2.0.4",
    "vue": "^3.0.2"
  },
  "sideEffects": [
    "es/**/style/*",
    "lib/**/style/*",
    "*.css",
    "*.less"
  ],
  "vetur": {
    "tags": "vetur/tags.json",
    "attributes": "vetur/attributes.json"
  },
  "web-types": "vetur/web-types.json",
  "eslintConfig": {
    "root": true,
    "extends": [
      "@vant"
    ]
  },
  "stylelint": {
    "extends": [
      "@vant/stylelint-config"
    ]
  },
  "prettier": {
    "singleQuote": true,
    "proseWrap": "never"
  },
  "browserslist": [
    "Android >= 4.0",
    "iOS >= 8"
  ]
}<|MERGE_RESOLUTION|>--- conflicted
+++ resolved
@@ -57,13 +57,8 @@
   "license": "MIT",
   "dependencies": {
     "@babel/runtime": "7.x",
-<<<<<<< HEAD
-    "@vant/icons": "1.3.2",
+    "@vant/icons": "1.4.0",
     "@vant/use": "^0.0.9",
-=======
-    "@vant/icons": "1.4.0",
-    "@vue/babel-helper-vue-jsx-merge-props": "^1.0.0",
->>>>>>> 7e1ad5db
     "vue-lazyload": "1.2.3"
   },
   "peerDependencies": {
