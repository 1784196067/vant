{
  "name": "vant",
  "version": "3.0.0-beta.10",
  "description": "Mobile UI Components built on Vue",
  "main": "lib/index.js",
  "module": "es/index.js",
  "style": "lib/index.css",
  "typings": "types/index.d.ts",
  "files": [
    "es",
    "lib",
    "types",
    "vetur"
  ],
  "publishConfig": {
    "registry": "https://registry.npmjs.org/"
  },
  "scripts": {
    "bootstrap": "yarn || npm i",
    "dev": "vant-cli dev",
    "lint": "vant-cli lint",
    "test": "vant-cli test",
    "build": "vant-cli build",
    "release": "vant-cli release --tag next",
    "test:watch": "vant-cli test --watch",
    "release:site": "sh docs/site/release.sh",
    "test:coverage": "open test/coverage/index.html"
  },
  "npm": {
    "tag": "next"
  },
  "husky": {
    "hooks": {
      "pre-commit": "lint-staged",
      "commit-msg": "vant-cli commit-lint"
    }
  },
  "lint-staged": {
    "*.md": "prettier --write",
    "*.{ts,tsx,js,vue,less}": "prettier --write",
    "*.{ts,tsx,js,vue}": "eslint --fix",
    "*.{vue,css,less}": "stylelint --fix"
  },
  "repository": {
    "type": "git",
    "url": "git@github.com:youzan/vant.git"
  },
  "keywords": [
    "ui",
    "vue",
    "vue3",
    "mobile",
    "frontend",
    "component",
    "components"
  ],
  "author": "youzanfe",
  "license": "MIT",
  "dependencies": {
    "@babel/runtime": "7.x",
    "@vant/icons": "1.4.0",
<<<<<<< HEAD
    "@vant/use": "^0.1.0",
=======
    "@vant/popperjs": "^1.0.0",
    "@vue/babel-helper-vue-jsx-merge-props": "^1.0.0",
>>>>>>> 76e80ee8
    "vue-lazyload": "1.2.3"
  },
  "peerDependencies": {
    "vue": "^3.0.0"
  },
  "devDependencies": {
    "@vant/cli": "^3.0.0-rc.2",
    "@vue/compiler-sfc": "^3.0.2",
    "vue": "^3.0.2"
  },
  "sideEffects": [
    "es/**/style/*",
    "lib/**/style/*",
    "*.css",
    "*.less"
  ],
  "vetur": {
    "tags": "vetur/tags.json",
    "attributes": "vetur/attributes.json"
  },
  "web-types": "vetur/web-types.json",
  "eslintConfig": {
    "root": true,
    "extends": [
      "@vant"
    ]
  },
  "stylelint": {
    "extends": [
      "@vant/stylelint-config"
    ]
  },
  "prettier": {
    "singleQuote": true,
    "proseWrap": "never"
  },
  "browserslist": [
    "Android >= 4.0",
    "iOS >= 8"
  ]
}<|MERGE_RESOLUTION|>--- conflicted
+++ resolved
@@ -59,12 +59,8 @@
   "dependencies": {
     "@babel/runtime": "7.x",
     "@vant/icons": "1.4.0",
-<<<<<<< HEAD
     "@vant/use": "^0.1.0",
-=======
     "@vant/popperjs": "^1.0.0",
-    "@vue/babel-helper-vue-jsx-merge-props": "^1.0.0",
->>>>>>> 76e80ee8
     "vue-lazyload": "1.2.3"
   },
   "peerDependencies": {
