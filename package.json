{
  "name": "vant",
  "version": "2.8.4",
  "description": "Mobile UI Components built on Vue",
  "main": "lib/index.js",
  "module": "es/index.js",
  "style": "lib/index.css",
  "typings": "types/index.d.ts",
  "files": [
    "es",
    "lib",
    "types",
    "vetur"
  ],
  "scripts": {
    "bootstrap": "yarn || npm i",
    "dev": "vant-cli dev",
    "lint": "vant-cli lint && ls-lint",
    "test": "vant-cli test",
    "build": "vant-cli build",
    "release": "vant-cli release",
    "test:watch": "vant-cli test --watch",
    "release:site": "sh docs/site/release.sh",
    "test:coverage": "open test/coverage/index.html"
  },
  "husky": {
    "hooks": {
      "pre-commit": "lint-staged && ls-lint",
      "commit-msg": "vant-cli commit-lint"
    }
  },
  "lint-staged": {
    "*.md": "prettier --write",
    "*.{ts,tsx,js,vue,less}": "prettier --write",
    "*.{ts,tsx,js,vue}": "eslint --fix",
    "*.{vue,css,less}": "stylelint --fix"
  },
  "repository": {
    "type": "git",
    "url": "git@github.com:youzan/vant.git"
  },
  "keywords": [
    "vue",
    "component"
  ],
  "author": "youzanfe",
  "license": "MIT",
  "dependencies": {
    "@babel/runtime": "7.x",
    "@vant/icons": "1.2.1",
    "@vue/babel-helper-vue-jsx-merge-props": "^1.0.0",
    "vue-lazyload": "1.2.3"
  },
  "peerDependencies": {
    "vue": ">= 2.5.22"
  },
  "devDependencies": {
    "@ls-lint/ls-lint": "^1.8.0",
<<<<<<< HEAD
    "@vant/cli": "^2.4.0",
    "@vue/compiler-sfc": "^3.0.0-beta.2",
=======
    "@vant/cli": "^2.5.1",
>>>>>>> 47cb12af
    "prettier": "^2.0.4",
    "vue": "^3.0.0-beta.2"
  },
  "sideEffects": [
    "es/**/style/*",
    "lib/**/style/*",
    "*.css",
    "*.less"
  ],
  "vetur": {
    "tags": "vetur/tags.json",
    "attributes": "vetur/attributes.json"
  },
  "web-types": "vetur/web-types.json",
  "eslintConfig": {
    "root": true,
    "extends": [
      "@vant"
    ]
  },
  "stylelint": {
    "extends": [
      "@vant/stylelint-config"
    ]
  },
  "prettier": {
    "singleQuote": true,
    "proseWrap": "never"
  },
  "browserslist": [
    "Android >= 4.0",
    "iOS >= 8"
  ]
}<|MERGE_RESOLUTION|>--- conflicted
+++ resolved
@@ -56,12 +56,8 @@
   },
   "devDependencies": {
     "@ls-lint/ls-lint": "^1.8.0",
-<<<<<<< HEAD
-    "@vant/cli": "^2.4.0",
+    "@vant/cli": "^2.5.1",
     "@vue/compiler-sfc": "^3.0.0-beta.2",
-=======
-    "@vant/cli": "^2.5.1",
->>>>>>> 47cb12af
     "prettier": "^2.0.4",
     "vue": "^3.0.0-beta.2"
   },
