# Loading 加载

### 介绍

加载图标，用于表示加载中的过渡状态。

### 引入

通过以下方式来全局注册组件，更多注册方式请参考[组件注册](#/zh-CN/advanced-usage#zu-jian-zhu-ce)。

```js
import { createApp } from 'vue';
import { Loading } from 'vant';

const app = createApp();
app.use(Loading);
```

## 代码演示

### 加载类型

通过 `type` 属性可以设置加载图标的类型，默认为 `circular`，可选值为 `spinner`。

```html
<van-loading />

<van-loading type="spinner" />
```

### 自定义颜色

通过 `color` 属性设置加载图标的颜色。

```html
<van-loading color="#1989fa" />

<van-loading type="spinner" color="#1989fa" />
```

### 自定义大小

通过 `size` 属性设置加载图标的大小，默认单位为 `px`。

```html
<van-loading size="24" />

<van-loading type="spinner" size="24px" />
```

### 加载文案

可以使用默认插槽在图标的右侧插入加载文案。

```html
<van-loading size="24px">加载中...</van-loading>
```

### 垂直排列

设置 `vertical` 属性后，图标和文案会垂直排列。

```html
<van-loading size="24px" vertical>加载中...</van-loading>
```

### 自定义文案颜色

通过 `color` 或者 `text-color` 属性设置加载文案的颜色。

```html
<!-- 可修改文案和加载图标的颜色 -->
<van-loading color="#0094ff" />

<!-- 只修改文案颜色 -->
<van-loading text-color="#0094ff" />
```

## API

### Props

| 参数       | 说明                          | 类型               | 默认值     |
| ---------- | ----------------------------- | ------------------ | ---------- |
| color      | 颜色                          | _string_           | `#c9c9c9`  |
| type       | 类型，可选值为 `spinner`      | _string_           | `circular` |
| size       | 加载图标大小，默认单位为 `px` | _number \| string_ | `30px`     |
| text-size  | 文字大小，默认单位为 `px`     | _number \| string_ | `14px`     |
| text-color | 文字颜色                      | _string_           | `#c9c9c9`  |
| vertical   | 是否垂直排列图标和文字内容    | _boolean_          | `false`    |

### Slots

| 名称    | 说明     |
| ------- | -------- |
| default | 加载文案 |

### 类型定义

组件导出以下类型定义：

```ts
import type { LoadingType, LoadingProps } from 'vant';
```

## 主题定制

### 样式变量

组件提供了下列 CSS 变量，可用于自定义样式，使用方法请参考 [ConfigProvider 组件](#/zh-CN/config-provider)。

<<<<<<< HEAD
| 名称                           | 默认值                            | 描述 |
| ------------------------------ | --------------------------------- | ---- |
| --van-loading-text-color       | _var(--van-text-color-secondary)_ | -    |
| --van-loading-text-font-size   | _var(--van-font-size-md)_         | -    |
| --van-loading-spinner-color    | _var(--van-gray-5)_               | -    |
| --van-loading-spinner-size     | _30px_                            | -    |
| --van-loading-spinner-duration | _0.8s_                            | -    |
=======
| 名称                                     | 默认值                    | 描述 |
| ---------------------------------------- | ------------------------- | ---- |
| --van-loading-text-color                 | _var(--van-text-color-2)_ | -    |
| --van-loading-text-font-size             | _var(--van-font-size-md)_ | -    |
| --van-loading-spinner-color              | _var(--van-gray-5)_       | -    |
| --van-loading-spinner-size               | _30px_                    | -    |
| --van-loading-spinner-animation-duration | _0.8s_                    | -    |
>>>>>>> 1607079f
<|MERGE_RESOLUTION|>--- conflicted
+++ resolved
@@ -109,20 +109,10 @@
 
 组件提供了下列 CSS 变量，可用于自定义样式，使用方法请参考 [ConfigProvider 组件](#/zh-CN/config-provider)。
 
-<<<<<<< HEAD
-| 名称                           | 默认值                            | 描述 |
-| ------------------------------ | --------------------------------- | ---- |
-| --van-loading-text-color       | _var(--van-text-color-secondary)_ | -    |
-| --van-loading-text-font-size   | _var(--van-font-size-md)_         | -    |
-| --van-loading-spinner-color    | _var(--van-gray-5)_               | -    |
-| --van-loading-spinner-size     | _30px_                            | -    |
-| --van-loading-spinner-duration | _0.8s_                            | -    |
-=======
-| 名称                                     | 默认值                    | 描述 |
-| ---------------------------------------- | ------------------------- | ---- |
-| --van-loading-text-color                 | _var(--van-text-color-2)_ | -    |
-| --van-loading-text-font-size             | _var(--van-font-size-md)_ | -    |
-| --van-loading-spinner-color              | _var(--van-gray-5)_       | -    |
-| --van-loading-spinner-size               | _30px_                    | -    |
-| --van-loading-spinner-animation-duration | _0.8s_                    | -    |
->>>>>>> 1607079f
+| 名称                           | 默认值                    | 描述 |
+| ------------------------------ | ------------------------- | ---- |
+| --van-loading-text-color       | _var(--van-text-color-2)_ | -    |
+| --van-loading-text-font-size   | _var(--van-font-size-md)_ | -    |
+| --van-loading-spinner-color    | _var(--van-gray-5)_       | -    |
+| --van-loading-spinner-size     | _30px_                    | -    |
+| --van-loading-spinner-duration | _0.8s_                    | -    |