# Radio 单选框

### 介绍

在一组备选项中进行单选。

### 引入

通过以下方式来全局注册组件，更多注册方式请参考[组件注册](#/zh-CN/advanced-usage#zu-jian-zhu-ce)。

```js
import { createApp } from 'vue';
import { RadioGroup, Radio } from 'vant';

const app = createApp();
app.use(Radio);
app.use(RadioGroup);
```

## 代码演示

### 基础用法

通过 `v-model` 绑定值当前选中项的 name。

```html
<van-radio-group v-model="checked">
  <van-radio name="1">单选框 1</van-radio>
  <van-radio name="2">单选框 2</van-radio>
</van-radio-group>
```

```js
import { ref } from 'vue';

export default {
  setup() {
    const checked = ref('1');
    return { checked };
  },
};
```

### 水平排列

将 `direction` 属性设置为 `horizontal` 后，单选框组会变成水平排列。

```html
<van-radio-group v-model="checked" direction="horizontal">
  <van-radio name="1">单选框 1</van-radio>
  <van-radio name="2">单选框 2</van-radio>
</van-radio-group>
```

### 禁用状态

通过 `disabled` 属性禁止选项切换，在 `Radio` 上设置 `disabled` 可以禁用单个选项。

```html
<van-radio-group v-model="checked" disabled>
  <van-radio name="1">单选框 1</van-radio>
  <van-radio name="2">单选框 2</van-radio>
</van-radio-group>
```

### 自定义形状

将 `shape` 属性设置为 `square`，单选框的形状会变成方形。

```html
<van-radio-group v-model="checked">
  <van-radio name="1" shape="square">单选框 1</van-radio>
  <van-radio name="2" shape="square">单选框 2</van-radio>
</van-radio-group>
```

### 自定义颜色

通过 `checked-color` 属性设置选中状态的图标颜色。

```html
<van-radio-group v-model="checked">
  <van-radio name="1" checked-color="#ee0a24">单选框 1</van-radio>
  <van-radio name="2" checked-color="#ee0a24">单选框 2</van-radio>
</van-radio-group>
```

### 自定义大小

通过 `icon-size` 属性可以自定义图标的大小。

```html
<van-radio-group v-model="checked">
  <van-radio name="1" icon-size="24px">单选框 1</van-radio>
  <van-radio name="2" icon-size="24px">单选框 2</van-radio>
</van-radio-group>
```

### 自定义图标

通过 `icon` 插槽自定义图标，并通过 `slotProps` 判断是否为选中状态。

```html
<van-radio-group v-model="checked">
  <van-radio name="1">
    单选框 1
    <template #icon="props">
      <img class="img-icon" :src="props.checked ? activeIcon : inactiveIcon" />
    </template>
  </van-radio>
  <van-radio name="2">
    单选框 2
    <template #icon="props">
      <img class="img-icon" :src="props.checked ? activeIcon : inactiveIcon" />
    </template>
  </van-radio>
</van-radio-group>

<style>
  .img-icon {
    height: 20px;
  }
</style>
```

```js
import { ref } from 'vue';

export default {
  setup() {
    const checked = ref('1');
    return {
      checked,
      activeIcon: 'https://img.yzcdn.cn/vant/user-active.png',
      inactiveIcon: 'https://img.yzcdn.cn/vant/user-inactive.png',
    };
  },
};
```

### 禁用文本点击

设置 `label-disabled` 属性后，点击图标以外的内容不会触发单选框切换。

```html
<van-radio-group v-model="checked">
  <van-radio name="1" label-disabled>单选框 1</van-radio>
  <van-radio name="2" label-disabled>单选框 2</van-radio>
</van-radio-group>
```

### 搭配单元格组件使用

搭配单元格组件使用时，需要再引入 `Cell` 和 `CellGroup` 组件。

```html
<van-radio-group v-model="checked">
  <van-cell-group inset>
    <van-cell title="单选框 1" clickable @click="checked = '1'">
      <template #right-icon>
        <van-radio name="1" />
      </template>
    </van-cell>
    <van-cell title="单选框 2" clickable @click="checked = '2'">
      <template #right-icon>
        <van-radio name="2" />
      </template>
    </van-cell>
  </van-cell-group>
</van-radio-group>
```

## API

### Radio Props

| 参数           | 说明                      | 类型               | 默认值    |
| -------------- | ------------------------- | ------------------ | --------- |
| name           | 标识符                    | _any_              | -         |
| shape          | 形状，可选值为 `square`   | _string_           | `round`   |
| disabled       | 是否为禁用状态            | _boolean_          | `false`   |
| label-disabled | 是否禁用文本内容点击      | _boolean_          | `false`   |
| label-position | 文本位置，可选值为 `left` | _string_           | `right`   |
| icon-size      | 图标大小，默认单位为 `px` | _number \| string_ | `20px`    |
| checked-color  | 选中状态颜色              | _string_           | `#1989fa` |

### RadioGroup Props

| 参数 | 说明 | 类型 | 默认值 |
| --- | --- | --- | --- |
| v-model | 当前选中项的标识符 | _any_ | - |
| disabled | 是否禁用所有单选框 | _boolean_ | `false` |
| direction | 排列方向，可选值为 `horizontal` | _string_ | `vertical` |
| icon-size | 所有单选框的图标大小，默认单位为 `px` | _number \| string_ | `20px` |
| checked-color | 所有单选框的选中状态颜色 | _string_ | `#1989fa` |

### Radio Events

| 事件名 | 说明             | 回调参数            |
| ------ | ---------------- | ------------------- |
| click  | 点击单选框时触发 | _event: MouseEvent_ |

### RadioGroup Events

| 事件名 | 说明                     | 回调参数       |
| ------ | ------------------------ | -------------- |
| change | 当绑定值变化时触发的事件 | _name: string_ |

### Radio Slots

| 名称    | 说明       | 参数                                      |
| ------- | ---------- | ----------------------------------------- |
| default | 自定义文本 | -                                         |
| icon    | 自定义图标 | _{ checked: boolean, disabled: boolean }_ |

### 类型定义

组件导出以下类型定义：

```ts
import type {
  RadioProps,
  RadioShape,
  RadioGroupProps,
  RadioLabelPosition,
  RadioGroupDirection,
} from 'vant';
```

## 主题定制

### 样式变量

组件提供了下列 CSS 变量，可用于自定义样式，使用方法请参考 [ConfigProvider 组件](#/zh-CN/config-provider)。

<<<<<<< HEAD
| 名称                             | 默认值                           | 描述 |
| -------------------------------- | -------------------------------- | ---- |
| --van-radio-size                 | _20px_                           | -    |
| --van-radio-border-color         | _var(--van-gray-5)_              | -    |
| --van-radio-duration             | _var(--van-duration-fast)_       | -    |
| --van-radio-label-margin         | _var(--van-padding-xs)_          | -    |
| --van-radio-label-color          | _var(--van-text-color)_          | -    |
| --van-radio-checked-icon-color   | _var(--van-primary-color)_       | -    |
| --van-radio-disabled-icon-color  | _var(--van-gray-5)_              | -    |
| --van-radio-disabled-label-color | _var(--van-text-color-tertiary)_ | -    |
| --van-radio-disabled-background  | _var(--van-border-color)_        | -    |
=======
| 名称 | 默认值 | 描述 |
| --- | --- | --- |
| --van-radio-size | _20px_ | - |
| --van-radio-border-color | _var(--van-gray-5)_ | - |
| --van-radio-transition-duration | _var(--van-animation-duration-fast)_ | - |
| --van-radio-label-margin | _var(--van-padding-xs)_ | - |
| --van-radio-label-color | _var(--van-text-color)_ | - |
| --van-radio-checked-icon-color | _var(--van-primary-color)_ | - |
| --van-radio-disabled-icon-color | _var(--van-gray-5)_ | - |
| --van-radio-disabled-label-color | _var(--van-text-color-3)_ | - |
| --van-radio-disabled-background-color | _var(--van-border-color)_ | - |
>>>>>>> 1607079f
<|MERGE_RESOLUTION|>--- conflicted
+++ resolved
@@ -233,28 +233,14 @@
 
 组件提供了下列 CSS 变量，可用于自定义样式，使用方法请参考 [ConfigProvider 组件](#/zh-CN/config-provider)。
 
-<<<<<<< HEAD
-| 名称                             | 默认值                           | 描述 |
-| -------------------------------- | -------------------------------- | ---- |
-| --van-radio-size                 | _20px_                           | -    |
-| --van-radio-border-color         | _var(--van-gray-5)_              | -    |
-| --van-radio-duration             | _var(--van-duration-fast)_       | -    |
-| --van-radio-label-margin         | _var(--van-padding-xs)_          | -    |
-| --van-radio-label-color          | _var(--van-text-color)_          | -    |
-| --van-radio-checked-icon-color   | _var(--van-primary-color)_       | -    |
-| --van-radio-disabled-icon-color  | _var(--van-gray-5)_              | -    |
-| --van-radio-disabled-label-color | _var(--van-text-color-tertiary)_ | -    |
-| --van-radio-disabled-background  | _var(--van-border-color)_        | -    |
-=======
-| 名称 | 默认值 | 描述 |
-| --- | --- | --- |
-| --van-radio-size | _20px_ | - |
-| --van-radio-border-color | _var(--van-gray-5)_ | - |
-| --van-radio-transition-duration | _var(--van-animation-duration-fast)_ | - |
-| --van-radio-label-margin | _var(--van-padding-xs)_ | - |
-| --van-radio-label-color | _var(--van-text-color)_ | - |
-| --van-radio-checked-icon-color | _var(--van-primary-color)_ | - |
-| --van-radio-disabled-icon-color | _var(--van-gray-5)_ | - |
-| --van-radio-disabled-label-color | _var(--van-text-color-3)_ | - |
-| --van-radio-disabled-background-color | _var(--van-border-color)_ | - |
->>>>>>> 1607079f
+| 名称                             | 默认值                     | 描述 |
+| -------------------------------- | -------------------------- | ---- |
+| --van-radio-size                 | _20px_                     | -    |
+| --van-radio-border-color         | _var(--van-gray-5)_        | -    |
+| --van-radio-duration             | _var(--van-duration-fast)_ | -    |
+| --van-radio-label-margin         | _var(--van-padding-xs)_    | -    |
+| --van-radio-label-color          | _var(--van-text-color)_    | -    |
+| --van-radio-checked-icon-color   | _var(--van-primary-color)_ | -    |
+| --van-radio-disabled-icon-color  | _var(--van-gray-5)_        | -    |
+| --van-radio-disabled-label-color | _var(--van-text-color-3)_  | -    |
+| --van-radio-disabled-background  | _var(--van-border-color)_  | -    |