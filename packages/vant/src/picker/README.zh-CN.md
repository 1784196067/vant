# Picker 选择器

### 介绍

提供多个选项集合供用户选择，支持单列选择和多列级联，通常与[弹出层](#/zh-CN/popup)组件配合使用。

### 引入

通过以下方式来全局注册组件，更多注册方式请参考[组件注册](#/zh-CN/advanced-usage#zu-jian-zhu-ce)。

```js
import { createApp } from 'vue';
import { Picker } from 'vant';

const app = createApp();
app.use(Picker);
```

## 代码演示

### 基础用法

#### 选项配置

Picker 组件通过 `columns` 属性配置选项数据，`columns` 是一个包含字符串或对象的数组。

#### 顶部栏

顶部栏包含标题、确认按钮和取消按钮，点击确认按钮触发 `confirm` 事件，点击取消按钮触发 `cancel` 事件。

```html
<van-picker
  title="标题"
  :columns="columns"
  @confirm="onConfirm"
  @cancel="onCancel"
  @change="onChange"
/>
```

```js
import { Toast } from 'vant';

export default {
  setup() {
    const columns = ['杭州', '宁波', '温州', '绍兴', '湖州', '嘉兴', '金华'];

    const onConfirm = (value, index) => {
      Toast(`当前值: ${value}, 当前索引: ${index}`);
    };
    const onChange = (value, index) => {
      Toast(`当前值: ${value}, 当前索引: ${index}`);
    };
    const onCancel = () => Toast('取消');

    return {
      columns,
      onChange,
      onCancel,
      onConfirm,
    };
  },
};
```

### 默认选中项

单列选择时，可以通过 `default-index` 属性设置初始选中项的索引。

```html
<van-picker title="标题" :columns="columns" :default-index="2" />
```

### 多列选择

`columns` 属性可以通过对象数组的形式配置多列选择，对象中可以配置选项数据、初始选中项等，详细格式见[下方表格](#/zh-CN/picker#column-shu-ju-jie-gou)。

```html
<van-picker title="标题" :columns="columns" />
```

```js
export default {
  setup() {
    const columns = [
      // 第一列
      {
        values: ['周一', '周二', '周三', '周四', '周五'],
        defaultIndex: 2,
      },
      // 第二列
      {
        values: ['上午', '下午', '晚上'],
        defaultIndex: 1,
      },
    ];

    return { columns };
  },
};
```

### 级联选择

使用 `columns` 的 `children` 字段可以实现选项级联的效果。如果级联层级较多，推荐使用 [Cascader 级联选项组件](#/zh-CN/cascader)。

```html
<van-picker title="标题" :columns="columns" />
```

```js
export default {
  setup() {
    const columns = [
      {
        text: '浙江',
        children: [
          {
            text: '杭州',
            children: [{ text: '西湖区' }, { text: '余杭区' }],
          },
          {
            text: '温州',
            children: [{ text: '鹿城区' }, { text: '瓯海区' }],
          },
        ],
      },
      {
        text: '福建',
        children: [
          {
            text: '福州',
            children: [{ text: '鼓楼区' }, { text: '台江区' }],
          },
          {
            text: '厦门',
            children: [{ text: '思明区' }, { text: '海沧区' }],
          },
        ],
      },
    ];

    return { columns };
  },
};
```

> 级联选择的数据嵌套深度需要保持一致，如果部分选项没有子选项，可以使用空字符串进行占位。

### 禁用选项

选项可以为对象结构，通过设置 `disabled` 来禁用该选项。

```html
<van-picker :columns="columns" />
```

```js
export default {
  setup() {
    const columns = [
      { text: '杭州', disabled: true },
      { text: '宁波' },
      { text: '温州' },
    ];

    return { columns };
  },
};
```

### 动态设置选项

通过 Picker 上的实例方法可以更灵活地控制选择器，比如使用 `setColumnValues` 方法实现多列联动。

```html
<van-picker ref="picker" :columns="columns" @change="onChange" />
```

```js
import { ref } from 'vue';

export default {
  setup() {
    const picker = ref(null);

    const cities = {
      浙江: ['杭州', '宁波', '温州', '嘉兴', '湖州'],
      福建: ['福州', '厦门', '莆田', '三明', '泉州'],
    };
    const columns = [
      { values: Object.keys(cities) },
      { values: cities['浙江'] },
    ];

    const onChange = (values) => {
      picker.value.setColumnValues(1, cities[values[0]]);
    };

    return {
      picker,
      columns,
      onChange,
    };
  },
};
```

### 加载状态

若选择器数据是异步获取的，可以通过 `loading` 属性显示加载提示。

```html
<van-picker :columns="columns" :loading="loading" />
```

```js
import { ref } from 'vue';

export default {
  setup() {
    const columns = ref([]);
    const loading = ref(true);

    setTimeout(() => {
      columns.value = ['选项'];
      loading.value = false;
    }, 1000);

    return { columns, loading };
  },
};
```

### 搭配弹出层使用

在实际场景中，Picker 通常作为用于辅助表单填写，可以搭配 Popup 和 Field 实现该效果。

```html
<van-field
  v-model="value"
  is-link
  readonly
  label="城市"
  placeholder="选择城市"
  @click="showPicker = true"
/>
<van-popup v-model:show="showPicker" round position="bottom">
  <van-picker
    :columns="columns"
    @cancel="showPicker = false"
    @confirm="onConfirm"
  />
</van-popup>
```

```js
import { ref } from 'vue';

export default {
  setup() {
    const columns = ['杭州', '宁波', '温州', '绍兴', '湖州', '嘉兴', '金华'];
    const result = ref('');
    const showPicker = ref(false);

    const onConfirm = (value) => {
      result.value = value;
      showPicker.value = false;
    };

    return {
      result,
      columns,
      onConfirm,
      showPicker,
    };
  },
};
```

### 自定义 Columns 的结构

```html
<van-picker
  :title="标题"
  :columns="columns"
  :columns-field-names="customFieldName"
/>
```

```js
export default {
  setup() {
    const columns = [
      {
        cityName: '浙江',
        cities: [
          {
            cityName: '杭州',
            cities: [{ cityName: '西湖区' }, { cityName: '余杭区' }],
          },
          {
            cityName: '温州',
            cities: [{ cityName: '鹿城区' }, { cityName: '瓯海区' }],
          },
        ],
      },
      {
        cityName: '福建',
        cities: [
          {
            cityName: '福州',
            cities: [{ cityName: '鼓楼区' }, { cityName: '台江区' }],
          },
          {
            cityName: '厦门',
            cities: [{ cityName: '思明区' }, { cityName: '海沧区' }],
          },
        ],
      },
    ];

    const customFieldName = {
      text: 'cityName',
      children: 'cities',
    };

    return {
      columns,
      customFieldName,
    };
  },
};
```

## API

### Props

| 参数 | 说明 | 类型 | 默认值 |
| --- | --- | --- | --- |
| columns | 对象数组，配置每一列显示的数据 | _Column[]_ | `[]` |
| columns-field-names | 自定义 `columns` 结构中的字段 | _object_ | `{ text: 'text', values: 'values', children: 'children' }` |
| title | 顶部栏标题 | _string_ | - |
| confirm-button-text | 确认按钮文字 | _string_ | `确认` |
| cancel-button-text | 取消按钮文字 | _string_ | `取消` |
| toolbar-position | 顶部栏位置，可选值为 `bottom` | _string_ | `top` |
| loading | 是否显示加载状态 | _boolean_ | `false` |
| show-toolbar | 是否显示顶部栏 | _boolean_ | `true` |
| allow-html | 是否允许选项内容中渲染 HTML | _boolean_ | `false` |
| default-index | 单列选择时，默认选中项的索引 | _number \| string_ | `0` |
| item-height | 选项高度，支持 `px` `vw` `vh` `rem` 单位，默认 `px` | _number \| string_ | `44` |
| visible-item-count | 可见的选项个数 | _number \| string_ | `6` |
| swipe-duration | 快速滑动时惯性滚动的时长，单位 `ms` | _number \| string_ | `1000` |

### Events

当选择器有多列时，事件回调参数会返回数组。

| 事件名 | 说明 | 回调参数 |
| --- | --- | --- |
| confirm | 点击完成按钮时触发 | 单列：选中值，选中值对应的索引<br>多列：所有列选中值，所有列选中值对应的索引 |
| cancel | 点击取消按钮时触发 | 单列：选中值，选中值对应的索引<br>多列：所有列选中值，所有列选中值对应的索引 |
| change | 选项改变时触发 | 单列：选中值，选中值对应的索引<br>多列：所有列选中值，当前列对应的索引 |

### Slots

| 名称             | 说明                   | 参数                       |
| ---------------- | ---------------------- | -------------------------- |
| toolbar `v3.1.2` | 自定义整个顶部栏的内容 | -                          |
| title            | 自定义标题内容         | -                          |
| confirm          | 自定义确认按钮内容     | -                          |
| cancel           | 自定义取消按钮内容     | -                          |
| option           | 自定义选项内容         | _option: string \| object_ |
| columns-top      | 自定义选项上方内容     | -                          |
| columns-bottom   | 自定义选项下方内容     | -                          |

### Column 数据结构

当传入多列数据时，`columns` 为一个对象数组，数组中的每一个对象配置每一列，每一列有以下 `key`:

| 键名         | 说明                       | 类型                        |
| ------------ | -------------------------- | --------------------------- |
| values       | 列中对应的备选值           | _Array<string \| number>_   |
| defaultIndex | 初始选中项的索引，默认为 0 | _number_                    |
| className    | 为对应列添加额外的类名     | _string \| Array \| object_ |
| children     | 级联选项                   | _Column_                    |

### 方法

通过 ref 可以获取到 Picker 实例并调用实例方法，详见[组件实例方法](#/zh-CN/advanced-usage#zu-jian-shi-li-fang-fa)。

| 方法名 | 说明 | 参数 | 返回值 |
| --- | --- | --- | --- |
| getValues | 获取所有列选中的值 | - | values |
| setValues | 设置所有列选中的值 | values | - |
| getIndexes | 获取所有列选中值对应的索引 | - | indexes |
| setIndexes | 设置所有列选中值对应的索引 | indexes | - |
| getColumnValue | 获取对应列选中的值 | columnIndex | value |
| setColumnValue | 设置对应列选中的值 | columnIndex, value | - |
| getColumnIndex | 获取对应列选中项的索引 | columnIndex | optionIndex |
| setColumnIndex | 设置对应列选中项的索引 | columnIndex, optionIndex | - |
| getColumnValues | 获取对应列中所有选项 | columnIndex | values |
| setColumnValues | 设置对应列中所有选项 | columnIndex, values | - |
| confirm | 停止惯性滚动并触发 confirm 事件 | - | - |

### 类型定义

组件导出以下类型定义：

```ts
import type {
  PickerProps,
  PickerColumn,
  PickerOption,
  PickerInstance,
  PickerFieldNames,
  PickerObjectColumn,
  PickerObjectOption,
  PickerToolbarPosition,
} from 'vant';
```

`PickerInstance` 是组件实例的类型，用法如下：

```ts
import { ref } from 'vue';
import type { PickerInstance } from 'vant';

const pickerRef = ref<PickerInstance>();

pickerRef.value?.confirm();
```

## 主题定制

### 样式变量

组件提供了下列 CSS 变量，可用于自定义样式，使用方法请参考 [ConfigProvider 组件](#/zh-CN/config-provider)。

| 名称 | 默认值 | 描述 |
| --- | --- | --- |
| --van-picker-background | _var(--van-background-light)_ | - |
| --van-picker-toolbar-height | _44px_ | - |
| --van-picker-title-font-size | _var(--van-font-size-lg)_ | - |
| --van-picker-title-line-height | _var(--van-line-height-md)_ | - |
| --van-picker-action-padding | _0 var(--van-padding-md)_ | - |
| --van-picker-action-font-size | _var(--van-font-size-md)_ | - |
<<<<<<< HEAD
| --van-picker-confirm-action-color | _var(--van-link-color)_ | - |
| --van-picker-cancel-action-color | _var(--van-text-color-secondary)_ | - |
=======
| --van-picker-confirm-action-color | _var(--van-text-link-color)_ | - |
| --van-picker-cancel-action-color | _var(--van-text-color-2)_ | - |
>>>>>>> 1607079f
| --van-picker-option-padding | _0 var(--van-padding-base)_ | - |
| --van-picker-option-font-size | _var(--van-font-size-lg)_ | - |
| --van-picker-option-text-color | _var(--van-text-color)_ | - |
| --van-picker-option-disabled-opacity | _0.3_ | - |
| --van-picker-mask-color | _linear-gradient_ | - |
| --van-picker-loading-icon-color | _var(--van-primary-color)_ | - |
| --van-picker-loading-mask-color | _rgba(255, 255, 255, 0.9)_ | - |

## 常见问题

### 在桌面端无法操作组件？

参见[桌面端适配](#/zh-CN/advanced-usage#zhuo-mian-duan-gua-pei)。<|MERGE_RESOLUTION|>--- conflicted
+++ resolved
@@ -438,28 +438,23 @@
 
 组件提供了下列 CSS 变量，可用于自定义样式，使用方法请参考 [ConfigProvider 组件](#/zh-CN/config-provider)。
 
-| 名称 | 默认值 | 描述 |
-| --- | --- | --- |
-| --van-picker-background | _var(--van-background-light)_ | - |
-| --van-picker-toolbar-height | _44px_ | - |
-| --van-picker-title-font-size | _var(--van-font-size-lg)_ | - |
-| --van-picker-title-line-height | _var(--van-line-height-md)_ | - |
-| --van-picker-action-padding | _0 var(--van-padding-md)_ | - |
-| --van-picker-action-font-size | _var(--van-font-size-md)_ | - |
-<<<<<<< HEAD
-| --van-picker-confirm-action-color | _var(--van-link-color)_ | - |
-| --van-picker-cancel-action-color | _var(--van-text-color-secondary)_ | - |
-=======
-| --van-picker-confirm-action-color | _var(--van-text-link-color)_ | - |
-| --van-picker-cancel-action-color | _var(--van-text-color-2)_ | - |
->>>>>>> 1607079f
-| --van-picker-option-padding | _0 var(--van-padding-base)_ | - |
-| --van-picker-option-font-size | _var(--van-font-size-lg)_ | - |
-| --van-picker-option-text-color | _var(--van-text-color)_ | - |
-| --van-picker-option-disabled-opacity | _0.3_ | - |
-| --van-picker-mask-color | _linear-gradient_ | - |
-| --van-picker-loading-icon-color | _var(--van-primary-color)_ | - |
-| --van-picker-loading-mask-color | _rgba(255, 255, 255, 0.9)_ | - |
+| 名称                                 | 默认值                        | 描述 |
+| ------------------------------------ | ----------------------------- | ---- |
+| --van-picker-background              | _var(--van-background-light)_ | -    |
+| --van-picker-toolbar-height          | _44px_                        | -    |
+| --van-picker-title-font-size         | _var(--van-font-size-lg)_     | -    |
+| --van-picker-title-line-height       | _var(--van-line-height-md)_   | -    |
+| --van-picker-action-padding          | _0 var(--van-padding-md)_     | -    |
+| --van-picker-action-font-size        | _var(--van-font-size-md)_     | -    |
+| --van-picker-confirm-action-color    | _var(--van-link-color)_       | -    |
+| --van-picker-cancel-action-color     | _var(--van-text-color-2)_     | -    |
+| --van-picker-option-padding          | _0 var(--van-padding-base)_   | -    |
+| --van-picker-option-font-size        | _var(--van-font-size-lg)_     | -    |
+| --van-picker-option-text-color       | _var(--van-text-color)_       | -    |
+| --van-picker-option-disabled-opacity | _0.3_                         | -    |
+| --van-picker-mask-color              | _linear-gradient_             | -    |
+| --van-picker-loading-icon-color      | _var(--van-primary-color)_    | -    |
+| --van-picker-loading-mask-color      | _rgba(255, 255, 255, 0.9)_    | -    |
 
 ## 常见问题
 
