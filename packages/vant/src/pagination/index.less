:root {
  --van-pagination-height: 40px;
  --van-pagination-font-size: var(--van-font-size-md);
  --van-pagination-item-width: 36px;
  --van-pagination-item-default-color: var(--van-primary-color);
  --van-pagination-item-disabled-color: var(--van-gray-7);
  --van-pagination-item-disabled-background: var(--van-background);
  --van-pagination-background: var(--van-background-light);
  --van-pagination-desc-color: var(--van-gray-7);
  --van-pagination-disabled-opacity: var(--van-disabled-opacity);
}

.van-pagination {
  font-size: var(--van-pagination-font-size);

  &__items {
    display: flex;
  }

  &__item,
  &__page-desc {
    display: flex;
    align-items: center;
    justify-content: center;
  }

  &__item {
    flex: 1;
    box-sizing: border-box;
    min-width: var(--van-pagination-item-width);
    height: var(--van-pagination-height);
    color: var(--van-pagination-item-default-color);
    background: var(--van-pagination-background);
    cursor: pointer;
    user-select: none;

    button {
      flex: 1;
      height: 100%;
      border: none;
      padding: 0;
      background: transparent;

      &[disabled] {
        cursor: not-allowed;
      }
    }

    &:active {
      color: var(--van-white);
      background-color: var(--van-pagination-item-default-color);
    }

<<<<<<< HEAD
    &::after {
      border-width: var(--van-border-width) 0 var(--van-border-width)
        var(--van-border-width);
    }

    &:last-child::after {
      border-right-width: var(--van-border-width);
=======
    &:not(:last-child)::after {
      border-right-width: 0;
>>>>>>> 3885fd00
    }

    &--active {
      color: var(--van-white);
      background-color: var(--van-pagination-item-default-color);
    }

    &--page {
      flex-grow: 0;
    }

    &--prev,
    &--next {
      padding: 0 var(--van-padding-base);
      cursor: pointer;
    }

    &--border::after {
      border-width: var(--van-border-width-base);
    }

    &--disabled {
      color: var(--van-pagination-item-disabled-color);
<<<<<<< HEAD
      background-color: var(--van-pagination-item-disabled-background);
      cursor: not-allowed;
=======
      background-color: var(--van-pagination-item-disabled-background-color);
>>>>>>> 3885fd00
      opacity: var(--van-pagination-disabled-opacity);
    }
  }

  &__page-desc {
    flex: 1;
    height: var(--van-pagination-height);
    color: var(--van-pagination-desc-color);
  }
<<<<<<< HEAD

  &--simple {
    .van-pagination__prev,
    .van-pagination__next {
      &::after {
        border-width: var(--van-border-width);
      }
    }
  }
=======
>>>>>>> 3885fd00
}<|MERGE_RESOLUTION|>--- conflicted
+++ resolved
@@ -51,18 +51,8 @@
       background-color: var(--van-pagination-item-default-color);
     }
 
-<<<<<<< HEAD
-    &::after {
-      border-width: var(--van-border-width) 0 var(--van-border-width)
-        var(--van-border-width);
-    }
-
-    &:last-child::after {
-      border-right-width: var(--van-border-width);
-=======
     &:not(:last-child)::after {
       border-right-width: 0;
->>>>>>> 3885fd00
     }
 
     &--active {
@@ -81,17 +71,12 @@
     }
 
     &--border::after {
-      border-width: var(--van-border-width-base);
+      border-width: var(--van-border-width);
     }
 
     &--disabled {
       color: var(--van-pagination-item-disabled-color);
-<<<<<<< HEAD
       background-color: var(--van-pagination-item-disabled-background);
-      cursor: not-allowed;
-=======
-      background-color: var(--van-pagination-item-disabled-background-color);
->>>>>>> 3885fd00
       opacity: var(--van-pagination-disabled-opacity);
     }
   }
@@ -101,16 +86,4 @@
     height: var(--van-pagination-height);
     color: var(--van-pagination-desc-color);
   }
-<<<<<<< HEAD
-
-  &--simple {
-    .van-pagination__prev,
-    .van-pagination__next {
-      &::after {
-        border-width: var(--van-border-width);
-      }
-    }
-  }
-=======
->>>>>>> 3885fd00
 }