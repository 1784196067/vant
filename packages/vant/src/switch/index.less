:root {
  --van-switch-size: 30px;
  --van-switch-width: 2em;
  --van-switch-height: 1em;
  --van-switch-node-size: 1em;
  --van-switch-node-background: var(--van-white);
  --van-switch-node-shadow: 0 3px 1px 0 rgba(0, 0, 0, 0.05);
  --van-switch-background: var(--van-background-light);
  --van-switch-on-background: var(--van-primary-color);
  --van-switch-duration: var(--van-duration-base);
  --van-switch-disabled-opacity: var(--van-disabled-opacity);
  --van-switch-border: var(--van-border-width) solid rgba(0, 0, 0, 0.1);
}

.van-switch {
  position: relative;
  display: inline-block;
  box-sizing: content-box;
  width: var(--van-switch-width);
  height: var(--van-switch-height);
  font-size: var(--van-switch-size);
  background: var(--van-switch-background);
  border: var(--van-switch-border);
  border-radius: var(--van-switch-node-size);
  cursor: pointer;
  transition: background-color var(--van-switch-duration);

  &__node {
    position: absolute;
    top: 0;
    left: 0;
    width: var(--van-switch-node-size);
    height: var(--van-switch-node-size);
<<<<<<< HEAD
    background: var(--van-switch-node-background);
=======
    // https://github.com/youzan/vant/issues/9839
    font-size: inherit;
    background: var(--van-switch-node-background-color);
>>>>>>> db975819
    border-radius: 100%;
    box-shadow: var(--van-switch-node-shadow);
    transition: transform var(--van-switch-duration)
      cubic-bezier(0.3, 1.05, 0.4, 1.05);
  }

  &__loading {
    top: 25%;
    left: 25%;
    width: 50%;
    height: 50%;
    line-height: 1;
  }

  &--on {
    background: var(--van-switch-on-background);

    .van-switch__node {
      transform: translateX(
        calc(var(--van-switch-width) - var(--van-switch-node-size))
      );
    }

    .van-switch__loading {
      color: var(--van-switch-on-background);
    }
  }

  &--disabled {
    cursor: not-allowed;
    opacity: var(--van-switch-disabled-opacity);
  }

  &--loading {
    cursor: default;
  }
}<|MERGE_RESOLUTION|>--- conflicted
+++ resolved
@@ -31,13 +31,9 @@
     left: 0;
     width: var(--van-switch-node-size);
     height: var(--van-switch-node-size);
-<<<<<<< HEAD
-    background: var(--van-switch-node-background);
-=======
     // https://github.com/youzan/vant/issues/9839
     font-size: inherit;
-    background: var(--van-switch-node-background-color);
->>>>>>> db975819
+    background: var(--van-switch-node-background);
     border-radius: 100%;
     box-shadow: var(--van-switch-node-shadow);
     transition: transform var(--van-switch-duration)
