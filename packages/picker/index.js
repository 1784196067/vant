--- conflicted
+++ resolved
@@ -171,19 +171,8 @@
     return (
       <div class={bem()}>
         {Toolbar}
-<<<<<<< HEAD
         {this.loading ? <Loading class={bem('loading')} color={BLUE} /> : h()}
-        <div class={bem('columns')} style={columnsStyle} onTouchmove={prevent}>
-=======
-        {this.loading ? (
-          <div class={bem('loading')}>
-            <Loading />
-          </div>
-        ) : (
-          h()
-        )}
         <div class={bem('columns')} style={columnsStyle} onTouchmove={preventDefault}>
->>>>>>> 4119b5b3
           {columns.map((item, index) => (
             <PickerColumn
               valueKey={this.valueKey}
