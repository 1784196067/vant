<template>
<<<<<<< HEAD
  <div class="z-switch" :class="['is-' + switchState]" @click="toggleState">
    <div class="z-switch-node"></div>
=======
  <div class="o2-switch" :class="['is-' + switchState]" @click="toggleState">
    <div class="o2-switch-node" :class="['is-' + switchState]"></div>
>>>>>>> 33c391fe
  </div>
</template>

<script>
/**
 * z-switch
 * @module components/switch
 * @desc 开关
 * @param {boolean} [checked=false] - 开关状态
 * @param {boolean} [disabled=false] - 禁用
 * @param {boolean} [loading=false] - loading状态
 * @param {callback} [onChange] - 开关状态改变回调函数。
 *
 * @example
 * <z-switch checked="true" disabled="false"></z-switch>
 */
export default {
  name: 'z-switch',
  props: {
    checked: {
      type: Boolean,
      default: false
    },
    disabled: {
      type: Boolean,
      default: false
    },
    loading: {
      type: Boolean,
      default: false
    },
    onChange: {
      type: Function,
      default: function() {}
    }
  },
  computed: {
    switchState: function() {
      if (this.disabled) {
        return 'disabled';
      } else if (this.loading) {
        return 'loading';
      } else if (this.checked) {
        return 'on';
      } else {
        return 'off';
      }
    }
  },
  methods: {
    /*
     * 开关状态交互。
     */
    toggleState: function() {
      if (this.disabled || this.loading) return;
      this.onChange(!this.checked);
    }
  }
};
</script><|MERGE_RESOLUTION|>--- conflicted
+++ resolved
@@ -1,17 +1,12 @@
 <template>
-<<<<<<< HEAD
-  <div class="z-switch" :class="['is-' + switchState]" @click="toggleState">
-    <div class="z-switch-node"></div>
-=======
   <div class="o2-switch" :class="['is-' + switchState]" @click="toggleState">
     <div class="o2-switch-node" :class="['is-' + switchState]"></div>
->>>>>>> 33c391fe
   </div>
 </template>
 
 <script>
 /**
- * z-switch
+ * o2-switch
  * @module components/switch
  * @desc 开关
  * @param {boolean} [checked=false] - 开关状态
@@ -20,10 +15,10 @@
  * @param {callback} [onChange] - 开关状态改变回调函数。
  *
  * @example
- * <z-switch checked="true" disabled="false"></z-switch>
+ * <o2-switch checked="true" disabled="false"></o2-switch>
  */
 export default {
-  name: 'z-switch',
+  name: 'o2-switch',
   props: {
     checked: {
       type: Boolean,
