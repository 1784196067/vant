--- conflicted
+++ resolved
@@ -6,13 +6,8 @@
     const config = getPackageConfig(isMinify);
 
     webpack(config, (err, stats) => {
-<<<<<<< HEAD
-      if (err || (stats && stats.hasErrors())) {
-        reject();
-=======
-      if (err || stats.hasErrors()) {
-        reject(err || stats.toString());
->>>>>>> cdd48318
+      if (err || (stats?.hasErrors())) {
+        reject(err || stats?.toString());
       } else {
         resolve();
       }
