import { sep, join } from 'path';
import {
  lstatSync,
  existsSync,
  readdirSync,
  readFileSync,
  outputFileSync,
} from 'fs-extra';
<<<<<<< HEAD
import { merge } from 'webpack-merge';
import {
  SRC_DIR,
  getVantConfig,
  ROOT_WEBPACK_CONFIG_FILE,
  ROOT_POSTCSS_CONFIG_FILE,
} from './constant';
=======
import merge from 'webpack-merge';
import { SRC_DIR, getVantConfig, ROOT_WEBPACK_CONFIG_FILE } from './constant';
>>>>>>> 5b4e063f
import { WebpackConfig } from './types';

export const EXT_REGEXP = /\.\w+$/;
export const SFC_REGEXP = /\.(vue)$/;
export const DEMO_REGEXP = new RegExp('\\' + sep + 'demo$');
export const TEST_REGEXP = new RegExp('\\' + sep + 'test$');
export const STYLE_REGEXP = /\.(css|less|scss)$/;
export const SCRIPT_REGEXP = /\.(js|ts|jsx|tsx)$/;
export const ENTRY_EXTS = ['js', 'ts', 'tsx', 'jsx', 'vue'];

export function removeExt(path: string) {
  return path.replace('.js', '');
}

export function replaceExt(path: string, ext: string) {
  return path.replace(EXT_REGEXP, ext);
}

export function hasDefaultExport(code: string) {
  return code.includes('export default') || code.includes('export { default }');
}

export function getComponents() {
  const EXCLUDES = ['.DS_Store'];
  const dirs = readdirSync(SRC_DIR);

  return dirs
    .filter((dir) => !EXCLUDES.includes(dir))
    .filter((dir) =>
      ENTRY_EXTS.some((ext) => {
        const path = join(SRC_DIR, dir, `index.${ext}`);
        if (existsSync(path)) {
          return hasDefaultExport(readFileSync(path, 'utf-8'));
        }

        return false;
      })
    );
}

export function isDir(dir: string) {
  return lstatSync(dir).isDirectory();
}

export function isDemoDir(dir: string) {
  return DEMO_REGEXP.test(dir);
}

export function isTestDir(dir: string) {
  return TEST_REGEXP.test(dir);
}

export function isSfc(path: string) {
  return SFC_REGEXP.test(path);
}

export function isStyle(path: string) {
  return STYLE_REGEXP.test(path);
}

export function isScript(path: string) {
  return SCRIPT_REGEXP.test(path);
}

const camelizeRE = /-(\w)/g;
const pascalizeRE = /(\w)(\w*)/g;

export function camelize(str: string): string {
  return str.replace(camelizeRE, (_, c) => c.toUpperCase());
}

export function pascalize(str: string): string {
  return camelize(str).replace(
    pascalizeRE,
    (_, c1, c2) => c1.toUpperCase() + c2
  );
}

export function decamelize(str: string, sep = '-') {
  return str
    .replace(/([a-z\d])([A-Z])/g, '$1' + sep + '$2')
    .replace(/([A-Z]+)([A-Z][a-z\d]+)/g, '$1' + sep + '$2')
    .toLowerCase();
}

export function normalizePath(path: string): string {
  return path.replace(/\\/g, '/');
}

export function getWebpackConfig(defaultConfig: WebpackConfig): WebpackConfig {
  if (existsSync(ROOT_WEBPACK_CONFIG_FILE)) {
    const config = require(ROOT_WEBPACK_CONFIG_FILE);

    // 如果是函数形式，可能并不仅仅是添加额外的处理流程，而是在原有流程上进行修改
    // 比如修改markdown-loader,添加options.enableMetaData
    if (typeof config === 'function') {
      return merge(defaultConfig, config(defaultConfig));
    }

    return merge(defaultConfig, config);
  }

  return defaultConfig;
}

<<<<<<< HEAD
export function getPostcssConfig() {
  if (existsSync(ROOT_POSTCSS_CONFIG_FILE)) {
    return require(ROOT_POSTCSS_CONFIG_FILE);
  }

  return {};
}

=======
>>>>>>> 5b4e063f
export type ModuleEnv = 'esmodule' | 'commonjs';
export type NodeEnv = 'production' | 'development' | 'test';
export type BuildTarget = 'site' | 'package';

export function setModuleEnv(value: ModuleEnv) {
  process.env.BABEL_MODULE = value;
}

export function setNodeEnv(value: NodeEnv) {
  process.env.NODE_ENV = value;
}

export function setBuildTarget(value: BuildTarget) {
  process.env.BUILD_TARGET = value;
}

export function isDev() {
  return process.env.NODE_ENV === 'development';
}

// smarter outputFileSync
// skip output if file content unchanged
export function smartOutputFile(filePath: string, content: string) {
  if (existsSync(filePath)) {
    const previousContent = readFileSync(filePath, 'utf-8');

    if (previousContent === content) {
      return;
    }
  }

  outputFileSync(filePath, content);
}

export { getVantConfig };<|MERGE_RESOLUTION|>--- conflicted
+++ resolved
@@ -6,18 +6,8 @@
   readFileSync,
   outputFileSync,
 } from 'fs-extra';
-<<<<<<< HEAD
 import { merge } from 'webpack-merge';
-import {
-  SRC_DIR,
-  getVantConfig,
-  ROOT_WEBPACK_CONFIG_FILE,
-  ROOT_POSTCSS_CONFIG_FILE,
-} from './constant';
-=======
-import merge from 'webpack-merge';
 import { SRC_DIR, getVantConfig, ROOT_WEBPACK_CONFIG_FILE } from './constant';
->>>>>>> 5b4e063f
 import { WebpackConfig } from './types';
 
 export const EXT_REGEXP = /\.\w+$/;
@@ -123,17 +113,6 @@
   return defaultConfig;
 }
 
-<<<<<<< HEAD
-export function getPostcssConfig() {
-  if (existsSync(ROOT_POSTCSS_CONFIG_FILE)) {
-    return require(ROOT_POSTCSS_CONFIG_FILE);
-  }
-
-  return {};
-}
-
-=======
->>>>>>> 5b4e063f
 export type ModuleEnv = 'esmodule' | 'commonjs';
 export type NodeEnv = 'production' | 'development' | 'test';
 export type BuildTarget = 'site' | 'package';
