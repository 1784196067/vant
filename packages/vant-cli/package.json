--- conflicted
+++ resolved
@@ -1,10 +1,6 @@
 {
   "name": "@vant/cli",
-<<<<<<< HEAD
   "version": "3.0.0-beta.0",
-=======
-  "version": "2.5.5",
->>>>>>> 9697c288
   "description": "",
   "main": "lib/index.js",
   "typings": "lib/index.d.ts",
