--- conflicted
+++ resolved
@@ -20,25 +20,26 @@
 <!-- import style -->
 <link
   rel="stylesheet"
-  href="https://cdn.jsdelivr.net/npm/vant@2.10/lib/index.css"
+  href="https://cdn.jsdelivr.net/npm/vant@next/lib/index.css"
 />
 
 <!-- import script -->
-<script src="https://cdn.jsdelivr.net/npm/vue@2.6/dist/vue.min.js"></script>
-<script src="https://cdn.jsdelivr.net/npm/vant@2.10/lib/vant.min.js"></script>
+<script src="https://cdn.jsdelivr.net/npm/vue@next"></script>
+<script src="https://cdn.jsdelivr.net/npm/vant@next/lib/vant.min.js"></script>
 
 <script>
   // Render the Button component
-  new Vue({
-    el: '#app',
+  const app = Vue.createApp({
     template: `<van-button>Button</van-button>`,
   });
+  app.use(vant);
+  app.mount('#app');
 
   // Call function component
   vant.Toast('Message');
 
   // Register Lazyload directive
-  Vue.use(vant.Lazyload);
+  // app.use(vant.Lazyload);
 </script>
 ```
 
@@ -61,21 +62,6 @@
 
 In the GUI, click on 'Dependencies' -> `Install Dependencies` and add `vant` to the dependencies.
 
-<<<<<<< HEAD
-### Install
-
-```bash
-# Using npm
-npm i vant@next -S
-
-# Using yarn
-yarn add vant@next
-```
-
-> Tips: Please install Vant 3.0 for Vue 3 projects, see [issue#7035](https://github.com/youzan/vant/issues/7035)
-
-=======
->>>>>>> 2a5c67d3
 ## Usage
 
 ### 1. Import on demand
@@ -139,40 +125,6 @@
 
 > If you configured babel-plugin-import, you won't be allowed to import all components.
 
-<<<<<<< HEAD
-### 4. CDN
-
-The easiest way to use Vant is to include a CDN link in the html file, after which you can access all components via the global variable `vant`.
-
-```html
-<!-- import style -->
-<link
-  rel="stylesheet"
-  href="https://cdn.jsdelivr.net/npm/vant@next/lib/index.css"
-/>
-
-<!-- import script -->
-<script src="https://cdn.jsdelivr.net/npm/vue@next"></script>
-<script src="https://cdn.jsdelivr.net/npm/vant@next/lib/vant.min.js"></script>
-
-<script>
-  // Render the Button component
-  const app = Vue.createApp({
-    template: `<van-button>Button</van-button>`,
-  });
-  app.use(vant);
-  app.mount('#app');
-
-  // Call function component
-  vant.Toast('Message');
-
-  // Register Lazyload directive
-  // app.use(vant.Lazyload);
-</script>
-```
-
-=======
->>>>>>> 2a5c67d3
 ## Other
 
 ### Rem units
