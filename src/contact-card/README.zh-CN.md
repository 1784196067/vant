# ContactCard 联系人卡片

### 介绍

以卡片的形式展示联系人信息。

### 引入

```js
<<<<<<< HEAD
import { createApp } from 'vue';
import { ContactCard, ContactList, ContactEdit } from 'vant';

const app = createApp();
app.use(ContactCard);
app.use(ContactList);
app.use(ContactEdit);
=======
import Vue from 'vue';
import { ContactCard } from 'vant';

Vue.use(ContactCard);
>>>>>>> 821a2f81
```

## 代码演示

### 添加联系人

```html
<van-contact-card type="add" @click="onAdd" />
```

```js
import { Toast } from 'vant';

export default {
  methods: {
    onAdd() {
      Toast('新增');
    },
  },
};
```

### 编辑联系人

```html
<van-contact-card
  type="edit"
  :name="currentContact.name"
  :tel="currentContact.tel"
  @click="onEdit"
/>
<<<<<<< HEAD

<!-- 联系人列表 -->
<van-popup v-model:show="showList" position="bottom">
  <van-contact-list
    v-model="chosenContactId"
    :list="list"
    @add="onAdd"
    @edit="onEdit"
    @select="onSelect"
  />
</van-popup>

<!-- 联系人编辑 -->
<van-popup v-model:show="showEdit" position="bottom">
  <van-contact-edit
    :contact-info="editingContact"
    :is-edit="isEdit"
    @save="onSave"
    @delete="onDelete"
  />
</van-popup>
=======
>>>>>>> 821a2f81
```

```js
import { Toast } from 'vant';

export default {
  data() {
    return {
      currentContact: {
        name: '张三',
        tel: '13000000000',
      },
    };
  },
  methods: {
    onEdit() {
      Toast('编辑');
    },
  },
};
```

### 不可编辑

```html
<van-contact-card type="edit" name="张三" tel="13000000000" :editable="false" />
```

## API

### Props

| 参数     | 说明                      | 类型     | 默认值       |
| -------- | ------------------------- | -------- | ------------ |
| type     | 卡片类型，可选值为 `edit` | _string_ | `add`        |
| name     | 联系人姓名                | _string_ | -            |
| tel      | 联系人手机号              | _string_ | -            |
| add-text | 添加时的文案提示          | _string_ | `添加联系人` |

### Events

| 事件名 | 说明       | 回调参数       |
| ------ | ---------- | -------------- |
| click  | 点击时触发 | _event: Event_ |<|MERGE_RESOLUTION|>--- conflicted
+++ resolved
@@ -7,20 +7,11 @@
 ### 引入
 
 ```js
-<<<<<<< HEAD
 import { createApp } from 'vue';
-import { ContactCard, ContactList, ContactEdit } from 'vant';
+import { ContactCard } from 'vant';
 
 const app = createApp();
 app.use(ContactCard);
-app.use(ContactList);
-app.use(ContactEdit);
-=======
-import Vue from 'vue';
-import { ContactCard } from 'vant';
-
-Vue.use(ContactCard);
->>>>>>> 821a2f81
 ```
 
 ## 代码演示
@@ -52,30 +43,6 @@
   :tel="currentContact.tel"
   @click="onEdit"
 />
-<<<<<<< HEAD
-
-<!-- 联系人列表 -->
-<van-popup v-model:show="showList" position="bottom">
-  <van-contact-list
-    v-model="chosenContactId"
-    :list="list"
-    @add="onAdd"
-    @edit="onEdit"
-    @select="onSelect"
-  />
-</van-popup>
-
-<!-- 联系人编辑 -->
-<van-popup v-model:show="showEdit" position="bottom">
-  <van-contact-edit
-    :contact-info="editingContact"
-    :is-edit="isEdit"
-    @save="onSave"
-    @delete="onDelete"
-  />
-</van-popup>
-=======
->>>>>>> 821a2f81
 ```
 
 ```js
