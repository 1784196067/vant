--- conflicted
+++ resolved
@@ -82,13 +82,7 @@
   ],
 
   data() {
-<<<<<<< HEAD
-    const defaultValue = isDef(this.modelValue)
-      ? this.value
-      : this.defaultValue;
-=======
-    const defaultValue = this.value ?? this.defaultValue;
->>>>>>> 601277fb
+    const defaultValue = this.modelValue ?? this.defaultValue;
     const value = this.format(defaultValue);
 
     if (!equal(value, this.modelValue)) {
