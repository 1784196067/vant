import { PropType, CSSProperties } from 'vue';

// Utils
import { createNamespace } from '../utils';
<<<<<<< HEAD
import { BORDER_SURROUND, WHITE } from '../utils/constant';
import { useRoute, routeProps } from '../composables/use-route';
=======
import { emit, inherit } from '../utils/functional';
import { BORDER_SURROUND } from '../utils/constant';
import { routeProps, RouteProps, functionalRoute } from '../utils/router';
>>>>>>> b57f7e9d

// Components
import Icon from '../icon';
import Loading, { LoadingType } from '../loading';

const [createComponent, bem] = createNamespace('button');

export type ButtonType =
  | 'default'
  | 'primary'
  | 'success'
  | 'warning'
  | 'danger';

export type ButtonSize = 'large' | 'normal' | 'small' | 'mini';

export default createComponent({
  props: {
    ...routeProps,
    text: String,
    icon: String,
    color: String,
    block: Boolean,
    plain: Boolean,
    round: Boolean,
    square: Boolean,
    loading: Boolean,
    hairline: Boolean,
    disabled: Boolean,
    iconPrefix: String,
    loadingText: String,
    loadingType: String as PropType<LoadingType>,
    tag: {
      type: String as PropType<keyof HTMLElementTagNameMap>,
      default: 'button',
    },
    type: {
      type: String as PropType<ButtonType>,
      default: 'default',
    },
    size: {
      type: String as PropType<ButtonSize>,
      default: 'normal',
    },
    nativeType: {
      type: String,
      default: 'button',
    },
    loadingSize: {
      type: String,
      default: '20px',
    },
    iconPosition: {
      type: String as PropType<'left' | 'right'>,
      default: 'left',
    },
  },

  emits: ['click'],

<<<<<<< HEAD
  setup(props, { emit, slots }) {
    const route = useRoute();

    const renderLoadingIcon = () => {
      if (slots.loading) {
        return slots.loading();
      }

      return (
=======
function Button(
  h: CreateElement,
  props: ButtonProps,
  slots: ButttonSlots,
  ctx: RenderContext<ButtonProps>
) {
  const {
    tag,
    icon,
    type,
    color,
    plain,
    disabled,
    loading,
    hairline,
    loadingText,
    iconPosition,
  } = props;

  const style: Record<string, string | number> = {};

  if (color) {
    style.color = plain ? color : 'white';

    if (!plain) {
      // Use background instead of backgroundColor to make linear-gradient work
      style.background = color;
    }

    // hide border when color is linear-gradient
    if (color.indexOf('gradient') !== -1) {
      style.border = 0;
    } else {
      style.borderColor = color;
    }
  }

  function onClick(event: Event) {
    if (!loading && !disabled) {
      emit(ctx, 'click', event);
      functionalRoute(ctx);
    }
  }

  function onTouchstart(event: TouchEvent) {
    emit(ctx, 'touchstart', event);
  }

  const classes = [
    bem([
      type,
      props.size,
      {
        plain,
        loading,
        disabled,
        hairline,
        block: props.block,
        round: props.round,
        square: props.square,
      },
    ]),
    { [BORDER_SURROUND]: hairline },
  ];

  function renderIcon() {
    if (loading) {
      return slots.loading ? (
        slots.loading()
      ) : (
>>>>>>> b57f7e9d
        <Loading
          class={bem('loading')}
          size={props.loadingSize}
          type={props.loadingType}
          color="currentColor"
        />
      );
    };

    const renderIcon = () => {
      if (props.loading) {
        return renderLoadingIcon();
      }

      if (props.icon) {
        return (
          <Icon
            name={props.icon}
            class={bem('icon')}
            classPrefix={props.iconPrefix}
          />
        );
      }
    };

    const renderText = () => {
      let text;
      if (props.loading) {
        text = props.loadingText;
      } else {
        text = slots.default ? slots.default() : props.text;
      }

      if (text) {
        return <span class={bem('text')}>{text}</span>;
      }
    };

    const getStyle = () => {
      const { color, plain } = props;
      if (color) {
        const style: CSSProperties = {};

        style.color = plain ? color : WHITE;

        if (!plain) {
          // Use background instead of backgroundColor to make linear-gradient work
          style.background = color;
        }

        // hide border when color is linear-gradient
        if (color.indexOf('gradient') !== -1) {
          style.border = 0;
        } else {
          style.borderColor = color;
        }

        return style;
      }
    };

    const onClick = (event: MouseEvent) => {
      if (!props.loading && !props.disabled) {
        emit('click', event);
        route();
      }
    };

    return () => {
      const {
        tag,
        type,
        size,
        block,
        round,
        plain,
        square,
        loading,
        disabled,
        hairline,
        nativeType,
        iconPosition,
      } = props;

      const classes = [
        bem([
          type,
          size,
          {
            plain,
            block,
            round,
            square,
            loading,
            disabled,
            hairline,
          },
        ]),
        { [BORDER_SURROUND]: hairline },
      ];

      return (
        <tag
          type={nativeType}
          class={classes}
          style={getStyle()}
          disabled={disabled}
          onClick={onClick}
        >
          <div class={bem('content')}>
            {iconPosition === 'left' && renderIcon()}
            {renderText()}
            {iconPosition === 'right' && renderIcon()}
          </div>
        </tag>
      );
    };
  },
});<|MERGE_RESOLUTION|>--- conflicted
+++ resolved
@@ -2,14 +2,8 @@
 
 // Utils
 import { createNamespace } from '../utils';
-<<<<<<< HEAD
-import { BORDER_SURROUND, WHITE } from '../utils/constant';
+import { BORDER_SURROUND } from '../utils/constant';
 import { useRoute, routeProps } from '../composables/use-route';
-=======
-import { emit, inherit } from '../utils/functional';
-import { BORDER_SURROUND } from '../utils/constant';
-import { routeProps, RouteProps, functionalRoute } from '../utils/router';
->>>>>>> b57f7e9d
 
 // Components
 import Icon from '../icon';
@@ -70,7 +64,6 @@
 
   emits: ['click'],
 
-<<<<<<< HEAD
   setup(props, { emit, slots }) {
     const route = useRoute();
 
@@ -80,78 +73,6 @@
       }
 
       return (
-=======
-function Button(
-  h: CreateElement,
-  props: ButtonProps,
-  slots: ButttonSlots,
-  ctx: RenderContext<ButtonProps>
-) {
-  const {
-    tag,
-    icon,
-    type,
-    color,
-    plain,
-    disabled,
-    loading,
-    hairline,
-    loadingText,
-    iconPosition,
-  } = props;
-
-  const style: Record<string, string | number> = {};
-
-  if (color) {
-    style.color = plain ? color : 'white';
-
-    if (!plain) {
-      // Use background instead of backgroundColor to make linear-gradient work
-      style.background = color;
-    }
-
-    // hide border when color is linear-gradient
-    if (color.indexOf('gradient') !== -1) {
-      style.border = 0;
-    } else {
-      style.borderColor = color;
-    }
-  }
-
-  function onClick(event: Event) {
-    if (!loading && !disabled) {
-      emit(ctx, 'click', event);
-      functionalRoute(ctx);
-    }
-  }
-
-  function onTouchstart(event: TouchEvent) {
-    emit(ctx, 'touchstart', event);
-  }
-
-  const classes = [
-    bem([
-      type,
-      props.size,
-      {
-        plain,
-        loading,
-        disabled,
-        hairline,
-        block: props.block,
-        round: props.round,
-        square: props.square,
-      },
-    ]),
-    { [BORDER_SURROUND]: hairline },
-  ];
-
-  function renderIcon() {
-    if (loading) {
-      return slots.loading ? (
-        slots.loading()
-      ) : (
->>>>>>> b57f7e9d
         <Loading
           class={bem('loading')}
           size={props.loadingSize}
@@ -195,7 +116,7 @@
       if (color) {
         const style: CSSProperties = {};
 
-        style.color = plain ? color : WHITE;
+        style.color = plain ? color : 'white';
 
         if (!plain) {
           // Use background instead of backgroundColor to make linear-gradient work
