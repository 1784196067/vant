--- conflicted
+++ resolved
@@ -8,6 +8,7 @@
 
 export default createComponent({
   setup(props, { slots }) {
+    let rendered;
     const state = reactive({
       offset: 0,
       inited: false,
@@ -27,19 +28,12 @@
       }
 
       return style;
-<<<<<<< HEAD
     });
 
     const shouldRender = computed(() => {
-      if (!parent.props.lazyRender) {
-=======
-    },
+      const { loop, lazyRender } = parent.props;
 
-    shouldRender() {
-      const { index, inited, parent, mounted } = this;
-
-      if (!parent.lazyRender || inited) {
->>>>>>> b54d9c75
+      if (!lazyRender || rendered) {
         return true;
       }
 
@@ -48,13 +42,13 @@
         return false;
       }
 
-<<<<<<< HEAD
       const active = parent.activeIndicator.value;
       const maxActive = parent.count.value - 1;
-      const prevActive = active === 0 ? maxActive : active - 1;
-      const nextActive = active === maxActive ? 0 : active + 1;
+      const prevActive = active === 0 && loop ? maxActive : active - 1;
+      const nextActive = active === maxActive && loop ? 0 : active + 1;
+      rendered = index.value >= prevActive && index.value <= nextActive;
 
-      return index.value >= prevActive || index.value <= nextActive;
+      return rendered;
     });
 
     const setOffset = (offset) => {
@@ -68,22 +62,6 @@
     });
 
     useExpose({ setOffset });
-=======
-      const active = parent.activeIndicator;
-      const maxActive = parent.count - 1;
-      const prevActive = active === 0 && parent.loop ? maxActive : active - 1;
-      const nextActive = active === maxActive && parent.loop ? 0 : active + 1;
-      const shouldRender =
-        index === active || index === prevActive || index === nextActive;
-
-      if (shouldRender) {
-        this.inited = true;
-      }
-
-      return shouldRender;
-    },
-  },
->>>>>>> b54d9c75
 
     return () => (
       <div class={bem()} style={style.value}>
