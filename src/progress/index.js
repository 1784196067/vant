<<<<<<< HEAD
import { ref, watch, computed, nextTick, reactive, onMounted } from 'vue';
import { createNamespace, isDef, addUnit } from '../utils';
=======
import { createNamespace, addUnit } from '../utils';
>>>>>>> 601277fb

const [createComponent, bem] = createNamespace('progress');

export default createComponent({
  props: {
    color: String,
    inactive: Boolean,
    pivotText: String,
    textColor: String,
    pivotColor: String,
    trackColor: String,
    strokeWidth: [Number, String],
    percentage: {
      type: [Number, String],
      required: true,
      validator: (value) => value >= 0 && value <= 100,
    },
    showPivot: {
      type: Boolean,
      default: true,
    },
  },

  setup(props) {
    const rootRef = ref();
    const pivotRef = ref();

    const state = reactive({
      rootWidth: 0,
      pivotWidth: 0,
    });

    const background = computed(() =>
      props.inactive ? '#cacaca' : props.color
    );

    const setWidth = () => {
      nextTick(() => {
        state.rootWidth = rootRef.value.offsetWidth;
        state.pivotWidth = pivotRef.value ? pivotRef.value.offsetWidth : 0;
      });
    };

<<<<<<< HEAD
    const renderPivot = () => {
      const { rootWidth, pivotWidth } = state;
      const { textColor, pivotText, pivotColor, percentage } = props;
      const text = isDef(pivotText) ? pivotText : percentage + '%';
      const show = props.showPivot && text;
=======
  render() {
    const { pivotText, percentage } = this;
    const text = pivotText ?? percentage + '%';
    const showPivot = this.showPivot && text;
    const background = this.inactive ? '#cacaca' : this.color;
>>>>>>> 601277fb

      if (show) {
        const left = ((rootWidth - pivotWidth) * percentage) / 100;
        const style = {
          color: textColor,
          left: `${left}px`,
          background: pivotColor || background.value,
        };

        return (
          <span ref={pivotRef} style={style} class={bem('pivot')}>
            {text}
          </span>
        );
      }
    };

    watch([() => props.showPivot, () => props.pivotText], setWidth);

    onMounted(setWidth);

    return () => {
      const { trackColor, percentage, strokeWidth } = props;
      const rootStyle = {
        background: trackColor,
        height: addUnit(strokeWidth),
      };
      const portionStyle = {
        background: background.value,
        width: (state.rootWidth * percentage) / 100 + 'px',
      };

      return (
        <div ref={rootRef} class={bem()} style={rootStyle}>
          <span class={bem('portion')} style={portionStyle}>
            {renderPivot()}
          </span>
        </div>
      );
    };
  },
});<|MERGE_RESOLUTION|>--- conflicted
+++ resolved
@@ -1,9 +1,5 @@
-<<<<<<< HEAD
 import { ref, watch, computed, nextTick, reactive, onMounted } from 'vue';
-import { createNamespace, isDef, addUnit } from '../utils';
-=======
 import { createNamespace, addUnit } from '../utils';
->>>>>>> 601277fb
 
 const [createComponent, bem] = createNamespace('progress');
 
@@ -47,19 +43,11 @@
       });
     };
 
-<<<<<<< HEAD
     const renderPivot = () => {
       const { rootWidth, pivotWidth } = state;
       const { textColor, pivotText, pivotColor, percentage } = props;
-      const text = isDef(pivotText) ? pivotText : percentage + '%';
+      const text = pivotText ?? percentage + '%';
       const show = props.showPivot && text;
-=======
-  render() {
-    const { pivotText, percentage } = this;
-    const text = pivotText ?? percentage + '%';
-    const showPivot = this.showPivot && text;
-    const background = this.inactive ? '#cacaca' : this.color;
->>>>>>> 601277fb
 
       if (show) {
         const left = ((rootWidth - pivotWidth) * percentage) / 100;
