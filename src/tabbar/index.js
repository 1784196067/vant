--- conflicted
+++ resolved
@@ -1,14 +1,8 @@
-<<<<<<< HEAD
 import { ref, reactive, provide } from 'vue';
 import { createNamespace, isDef } from '../utils';
 import { BORDER_TOP_BOTTOM } from '../utils/constant';
+import { callInterceptor } from '../utils/interceptor';
 import { useHeight } from '../composition/use-rect';
-=======
-import { createNamespace } from '../utils';
-import { BORDER_TOP_BOTTOM } from '../utils/constant';
-import { callInterceptor } from '../utils/interceptor';
-import { ParentMixin } from '../mixins/relation';
->>>>>>> 438d34ca
 
 const [createComponent, bem] = createNamespace('tabbar');
 
@@ -47,40 +41,9 @@
     const height = useHeight(tabbarRef);
     const children = reactive([]);
 
-<<<<<<< HEAD
     const isUnfit = () => {
       if (isDef(props.safeAreaInsetBottom)) {
         return !props.safeAreaInsetBottom;
-=======
-  watch: {
-    value: 'setActiveItem',
-    children: 'setActiveItem',
-  },
-
-  mounted() {
-    if (this.placeholder && this.fixed) {
-      this.height = this.$refs.tabbar.getBoundingClientRect().height;
-    }
-  },
-
-  methods: {
-    setActiveItem() {
-      this.children.forEach((item, index) => {
-        item.active = (item.name || index) === this.value;
-      });
-    },
-
-    onChange(active) {
-      if (active !== this.value) {
-        callInterceptor({
-          interceptor: this.beforeChange,
-          args: [active],
-          done: () => {
-            this.$emit('input', active);
-            this.$emit('change', active);
-          },
-        });
->>>>>>> 438d34ca
       }
       // enable safe-area-inset-bottom by default when fixed
       return !props.fixed;
@@ -102,8 +65,14 @@
 
     const setActive = (active) => {
       if (active !== props.modelValue) {
-        emit('update:modelValue', active);
-        emit('change', active);
+        callInterceptor({
+          interceptor: props.beforeChange,
+          args: [active],
+          done() {
+            emit('update:modelValue', active);
+            emit('change', active);
+          },
+        });
       }
     };
 
