--- conflicted
+++ resolved
@@ -1,5 +1,4 @@
 <template>
-<<<<<<< HEAD
   <demo-block :title="t('basicUsage')">
     <van-badge content="5">
       <div class="child" />
@@ -19,85 +18,17 @@
   </demo-block>
 
   <demo-block :title="t('customColor')">
-    <van-badge content="5" :color="BLUE">
+    <van-badge content="5" color="#1989fa">
       <div class="child" />
     </van-badge>
-    <van-badge dot :color="BLUE">
+    <van-badge dot color="#1989fa">
       <div class="child" />
     </van-badge>
   </demo-block>
 
   <demo-block :title="t('standalone')">
-    <van-badge content="200" max="99" style="margin-left: 16px;" />
+    <van-badge content="200" max="99" style="margin-left: 16px" />
   </demo-block>
-=======
-  <demo-section>
-    <demo-block :title="t('basicUsage')">
-      <van-badge content="5">
-        <div class="child" />
-      </van-badge>
-      <van-badge content="10">
-        <div class="child" />
-      </van-badge>
-      <van-badge content="Hot">
-        <div class="child" />
-      </van-badge>
-      <van-badge dot>
-        <div class="child" />
-      </van-badge>
-    </demo-block>
-
-    <demo-block :title="t('max')">
-      <van-badge content="20" max="9">
-        <div class="child" />
-      </van-badge>
-      <van-badge content="50" max="20">
-        <div class="child" />
-      </van-badge>
-      <van-badge content="200" max="99">
-        <div class="child" />
-      </van-badge>
-    </demo-block>
-
-    <demo-block :title="t('customColor')">
-      <van-badge content="5" color="#1989fa">
-        <div class="child" />
-      </van-badge>
-      <van-badge content="10" color="#1989fa">
-        <div class="child" />
-      </van-badge>
-      <van-badge dot color="#1989fa">
-        <div class="child" />
-      </van-badge>
-    </demo-block>
-
-    <demo-block :title="t('customContent')">
-      <van-badge>
-        <div class="child" />
-        <template #content>
-          <van-icon name="success" class="badge-icon" />
-        </template>
-      </van-badge>
-      <van-badge>
-        <div class="child" />
-        <template #content>
-          <van-icon name="cross" class="badge-icon" />
-        </template>
-      </van-badge>
-      <van-badge>
-        <div class="child" />
-        <template #content>
-          <van-icon name="down" class="badge-icon" />
-        </template>
-      </van-badge>
-    </demo-block>
-
-    <demo-block :title="t('standalone')">
-      <van-badge content="20" style="margin-left: 16px;" />
-      <van-badge content="200" max="99" style="margin-left: 12px;" />
-    </demo-block>
-  </demo-section>
->>>>>>> b57f7e9d
 </template>
 
 <script>
