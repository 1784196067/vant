--- conflicted
+++ resolved
@@ -40,14 +40,6 @@
     rows: [Number, String],
     name: String,
     rules: Array,
-    disabled: {
-      type: Boolean,
-      default: null,
-    },
-    readonly: {
-      type: Boolean,
-      default: null,
-    },
     autosize: [Boolean, Object],
     leftIcon: String,
     rightIcon: String,
@@ -74,6 +66,14 @@
       type: Boolean,
       default: null,
     },
+    disabled: {
+      type: Boolean,
+      default: null,
+    },
+    readonly: {
+      type: Boolean,
+      default: null,
+    },
     modelValue: {
       type: [String, Number],
       default: '',
@@ -111,23 +111,9 @@
 
     const { parent: form } = useParent(FORM_KEY);
 
-<<<<<<< HEAD
     const getProp = (key) => {
       if (isDef(props[key])) {
         return props[key];
-=======
-  computed: {
-    showClear() {
-      const readonly = this.getProp('readonly');
-
-      if (this.clearable && !readonly) {
-        const hasValue = isDef(this.value) && this.value !== '';
-        const trigger =
-          this.clearTrigger === 'always' ||
-          (this.clearTrigger === 'focus' && this.focused);
-
-        return hasValue && trigger;
->>>>>>> 3e09154f
       }
       if (form && isDef(form.props[key])) {
         return form.props[key];
@@ -303,16 +289,9 @@
       emit('focus', event);
 
       // readonly not work in lagacy mobile safari
-<<<<<<< HEAD
       const readonly = getProp('readonly');
       if (readonly) {
         blur();
-=======
-      /* istanbul ignore if */
-      const readonly = this.getProp('readonly');
-      if (readonly) {
-        this.blur();
->>>>>>> 3e09154f
       }
     };
 
@@ -413,19 +392,10 @@
       }
     };
 
-<<<<<<< HEAD
     const renderInput = () => {
       const disabled = getProp('disabled');
       const readonly = getProp('readonly');
       const inputAlign = getProp('inputAlign');
-=======
-    genInput() {
-      const { type } = this;
-      const disabled = this.getProp('disabled');
-      const readonly = this.getProp('readonly');
-      const inputSlot = this.slots('input');
-      const inputAlign = this.getProp('inputAlign');
->>>>>>> 3e09154f
 
       if (slots.input) {
         return (
@@ -443,7 +413,6 @@
         name: props.name,
         rows: props.rows,
         class: bem('control', inputAlign),
-<<<<<<< HEAD
         value: props.modelValue,
         disabled,
         readonly,
@@ -456,26 +425,6 @@
         onKeypress,
         onCompositionend: onCompositionEnd,
         onCompositionstart: onCompositionStart,
-=======
-        domProps: {
-          value: this.value,
-        },
-        attrs: {
-          ...this.$attrs,
-          name: this.name,
-          disabled,
-          readonly,
-          placeholder: this.placeholder,
-        },
-        on: this.listeners,
-        // add model directive to skip IME composition
-        directives: [
-          {
-            name: 'model',
-            value: this.value,
-          },
-        ],
->>>>>>> 3e09154f
       };
 
       const { type } = props;
@@ -593,17 +542,7 @@
         validateWithTrigger('onChange');
         nextTick(adjustSize);
       }
-<<<<<<< HEAD
     );
-=======
-    },
-  },
-
-  render() {
-    const { slots } = this;
-    const disabled = this.getProp('disabled');
-    const labelAlign = this.getProp('labelAlign');
->>>>>>> 3e09154f
 
     onMounted(() => {
       updateValue(props.modelValue, props.formatTrigger);
@@ -654,59 +593,5 @@
         </Cell>
       );
     };
-<<<<<<< HEAD
-=======
-
-    const Label = this.genLabel();
-    if (Label) {
-      scopedSlots.title = () => Label;
-    }
-
-    const extra = this.slots('extra');
-    if (extra) {
-      scopedSlots.extra = () => extra;
-    }
-
-    return (
-      <Cell
-        icon={this.leftIcon}
-        size={this.size}
-        center={this.center}
-        border={this.border}
-        isLink={this.isLink}
-        required={this.required}
-        clickable={this.clickable}
-        titleStyle={this.labelStyle}
-        valueClass={bem('value')}
-        titleClass={[bem('label', labelAlign), this.labelClass]}
-        scopedSlots={scopedSlots}
-        arrowDirection={this.arrowDirection}
-        class={bem({
-          error: this.showError,
-          disabled,
-          [`label-${labelAlign}`]: labelAlign,
-          'min-height': this.type === 'textarea' && !this.autosize,
-        })}
-        onClick={this.onClick}
-      >
-        <div class={bem('body')}>
-          {this.genInput()}
-          {this.showClear && (
-            <Icon
-              name="clear"
-              class={bem('clear')}
-              onTouchstart={this.onClear}
-            />
-          )}
-          {this.genRightIcon()}
-          {slots('button') && (
-            <div class={bem('button')}>{slots('button')}</div>
-          )}
-        </div>
-        {this.genWordLimit()}
-        {this.genMessage()}
-      </Cell>
-    );
->>>>>>> 3e09154f
   },
 });