--- conflicted
+++ resolved
@@ -10,11 +10,8 @@
     show: Boolean,
     title: String,
     zIndex: [Number, String],
-<<<<<<< HEAD
     teleport: [String, Object],
-=======
     randomKeyOrder: Boolean,
->>>>>>> fd385bce
     closeButtonText: String,
     deleteButtonText: String,
     closeButtonLoading: Boolean,
@@ -71,7 +68,7 @@
         keys.push({ text: i });
       }
 
-      if (this.randomKeyOrder) {
+      if (props.randomKeyOrder) {
         keys.sort(() => (Math.random() > 0.5 ? 1 : -1));
       }
 
