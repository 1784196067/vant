--- conflicted
+++ resolved
@@ -48,7 +48,16 @@
   <div class="van-cell__value van-cell__value--alone">
     Show Keyboard With Multiple ExtraKey
   </div>
-<<<<<<< HEAD
+  <i class="van-badge__wrapper van-icon van-icon-arrow van-cell__right-icon">
+  </i>
+</div>
+<div class="van-cell van-cell--clickable"
+     role="button"
+     tabindex="0"
+>
+  <div class="van-cell__value van-cell__value--alone">
+    Show Keyboard With Random Key Order
+  </div>
   <i class="van-badge__wrapper van-icon van-icon-arrow van-cell__right-icon">
   </i>
 </div>
@@ -68,18 +77,6 @@
              readonly
              placeholder="Click To Input"
       >
-=======
-  <div role="button" tabindex="0" class="van-cell van-cell--clickable">
-    <div class="van-cell__value van-cell__value--alone">
-      弹出配置随机数字的键盘
-    </div><i class="van-icon van-icon-arrow van-cell__right-icon">
-      <!----></i>
-  </div>
-  <div role="button" tabindex="0" class="van-cell van-cell--clickable van-field">
-    <div class="van-cell__title van-field__label"><span>双向绑定</span></div>
-    <div class="van-cell__value van-field__value">
-      <div class="van-field__body"><input type="text" readonly="readonly" placeholder="点此输入" class="van-field__control"></div>
->>>>>>> fd385bce
     </div>
   </div>
 </div>
@@ -697,16 +694,11 @@
       </div>
     </div>
   </div>
-<<<<<<< HEAD
 </transition-stub>
 <transition-stub>
   <div class="van-number-keyboard"
        style="display: none;"
   >
-=======
-  <!---->
-  <div class="van-number-keyboard" style="display: none;" name="van-slide-up">
->>>>>>> fd385bce
     <div class="van-number-keyboard__body">
       <div class="van-number-keyboard__keys">
         <div class="van-key__wrapper">
