# ActionSheet 动作面板

### 介绍

底部弹起的模态面板，包含与当前情境相关的多个选项。

### 引入

```js
import { createApp } from 'vue';
import { ActionSheet } from 'vant';

const app = createApp();
app.use(ActionSheet);
```

## 代码演示

### 基础用法

动作面板通过 `actions` 属性来定义选项，`actions` 属性是一个由对象构成的数组，数组中的每个对象配置一列，对象格式见文档下方表格。

```html
<van-cell is-link title="基础用法" @click="show = true" />
<van-action-sheet v-model:show="show" :actions="actions" @select="onSelect" />
```

```js
import { Toast } from 'vant';

export default {
  data() {
    return {
      show: false,
      actions: [{ name: '选项一' }, { name: '选项二' }, { name: '选项三' }],
    };
  },
  methods: {
    onSelect(item) {
      // 默认情况下点击选项时不会自动收起
      // 可以通过 close-on-click-action 属性开启自动收起
      this.show = false;
      Toast(item.name);
    },
  },
};
```

### 展示取消按钮

设置 `cancel-text` 属性后，会在底部展示取消按钮，点击后关闭当前面板并触发 `cancel` 事件。

```html
<van-action-sheet
  v-model:show="show"
  :actions="actions"
  cancel-text="取消"
  close-on-click-action
  @cancel="onCancel"
/>
```

```js
import { Toast } from 'vant';

export default {
  data() {
    return {
      show: false,
      actions: [{ name: '选项一' }, { name: '选项二' }, { name: '选项三' }],
    };
  },
  methods: {
    onCancel() {
      Toast('取消');
    },
  },
};
```

### 展示描述信息

通过 `description` 可以在菜单顶部显示描述信息，通过选项的 `subname` 属性可以在选项文字的右侧展示描述信息。

```html
<van-action-sheet
  v-model:show="show"
  :actions="actions"
  cancel-text="取消"
  description="这是一段描述信息"
  close-on-click-action
/>
```

```js
export default {
  data() {
    return {
      show: false,
      actions: [
        { name: '选项一' },
        { name: '选项二' },
        { name: '选项三', subname: '描述信息' },
      ],
    };
  },
};
```

### 选项状态

可以通过 `loading` 和 `disabled` 将选项设置为加载状态或禁用状态，或者通过`color`设置选项的颜色

```html
<van-action-sheet
  v-model:show="show"
  :actions="actions"
  cancel-text="取消"
  close-on-click-action
/>
```

```js
export default {
  data() {
    return {
      show: false,
      actions: [
        { name: '着色选项', color: '#ee0a24' },
        { name: '禁用选项', disabled: true },
        { name: '加载选项', loading: true },
      ],
    };
  },
};
```

### 自定义面板

通过插槽可以自定义面板的展示内容，同时可以使用`title`属性展示标题栏

```html
<van-action-sheet v-model:show="show" title="标题">
  <div class="content">内容</div>
</van-action-sheet>

<style>
  .content {
    padding: 16px 16px 160px;
  }
</style>
```

## API

### Props

| 参数 | 说明 | 类型 | 默认值 |
| --- | --- | --- | --- |
| v-model:show | 是否显示动作面板 | _boolean_ | `false` |
| actions | 面板选项列表 | _Action[]_ | `[]` |
| title | 顶部标题 | _string_ | - |
| cancel-text | 取消按钮文字 | _string_ | - |
| description | 选项上方的描述信息 | _string_ | - |
| closeable `v2.10.5` | 是否显示关闭图标 | _boolean_ | `true` |
| close-icon | 关闭[图标名称](#/zh-CN/icon)或图片链接 | _string_ | `cross` |
| duration | 动画时长，单位秒 | _number \| string_ | `0.3` |
| round | 是否显示圆角 | _boolean_ | `true` |
| overlay | 是否显示遮罩层 | _boolean_ | `true` |
| lock-scroll | 是否锁定背景滚动 | _boolean_ | `true` |
| lazy-render | 是否在显示弹层时才渲染节点 | _boolean_ | `true` |
| close-on-popstate `v2.5.3` | 是否在页面回退时自动关闭 | _boolean_ | `false` |
| close-on-click-action | 是否在点击选项后关闭 | _boolean_ | `false` |
| close-on-click-overlay | 是否在点击遮罩层后关闭 | _boolean_ | `true` |
<<<<<<< HEAD
| safe-area-inset-bottom | 是否开启[底部安全区适配](#/zh-CN/quickstart#di-bu-an-quan-qu-gua-pei) | _boolean_ | `true` |
| teleport | 指定挂载的节点，[用法示例](#/zh-CN/popup#zhi-ding-gua-zai-wei-zhi) | _string \| Element_ | - |
=======
| safe-area-inset-bottom | 是否开启[底部安全区适配](#/zh-CN/advanced-usage#di-bu-an-quan-qu-gua-pei) | _boolean_ | `true` |
| get-container | 指定挂载的节点，[用法示例](#/zh-CN/popup#zhi-ding-gua-zai-wei-zhi) | _string \| () => Element_ | - |
>>>>>>> 386956b0

### Action 数据结构

`actions` 属性是一个由对象构成的数组，数组中的每个对象配置一列，对象可以包含以下值：

| 键名      | 说明                     | 类型      |
| --------- | ------------------------ | --------- |
| name      | 标题                     | _string_  |
| subname   | 二级标题                 | _string_  |
| color     | 选项文字颜色             | _string_  |
| className | 为对应列添加额外的 class | _any_     |
| loading   | 是否为加载状态           | _boolean_ |
| disabled  | 是否为禁用状态           | _boolean_ |

### Events

| 事件名 | 说明 | 回调参数 |
| --- | --- | --- |
| select | 点击选项时触发，禁用或加载状态下不会触发 | _action: Action, index: number_ |
| cancel | 点击取消按钮时触发 | - |
| open | 打开面板时触发 | - |
| close | 关闭面板时触发 | - |
| opened | 打开面板且动画结束后触发 | - |
| closed | 关闭面板且动画结束后触发 | - |
| click-overlay | 点击遮罩层时触发 | - |

### Slots

| 名称                  | 说明                 |
| --------------------- | -------------------- |
| default               | 自定义面板的展示内容 |
| description `v2.10.4` | 自定义描述文案       |

## 常见问题

### 引入时提示 dependencies not found？

在 1.x 版本中，动作面板的组件名为`Actionsheet`，从 2.0 版本开始更名为`ActionSheet`，请注意区分。<|MERGE_RESOLUTION|>--- conflicted
+++ resolved
@@ -172,13 +172,8 @@
 | close-on-popstate `v2.5.3` | 是否在页面回退时自动关闭 | _boolean_ | `false` |
 | close-on-click-action | 是否在点击选项后关闭 | _boolean_ | `false` |
 | close-on-click-overlay | 是否在点击遮罩层后关闭 | _boolean_ | `true` |
-<<<<<<< HEAD
-| safe-area-inset-bottom | 是否开启[底部安全区适配](#/zh-CN/quickstart#di-bu-an-quan-qu-gua-pei) | _boolean_ | `true` |
+| safe-area-inset-bottom | 是否开启[底部安全区适配](#/zh-CN/advanced-usage#di-bu-an-quan-qu-gua-pei) | _boolean_ | `true` |
 | teleport | 指定挂载的节点，[用法示例](#/zh-CN/popup#zhi-ding-gua-zai-wei-zhi) | _string \| Element_ | - |
-=======
-| safe-area-inset-bottom | 是否开启[底部安全区适配](#/zh-CN/advanced-usage#di-bu-an-quan-qu-gua-pei) | _boolean_ | `true` |
-| get-container | 指定挂载的节点，[用法示例](#/zh-CN/popup#zhi-ding-gua-zai-wei-zhi) | _string \| () => Element_ | - |
->>>>>>> 386956b0
 
 ### Action 数据结构
 
