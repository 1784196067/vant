// Utils
<<<<<<< HEAD
import { pick } from '../utils';
=======
import { raf } from '../utils/dom/raf';
>>>>>>> d9e24286
import { isDate } from '../utils/validate/date';
import { getScrollTop } from '../utils/dom/scroll';
import {
  t,
  bem,
  copyDate,
  copyDates,
  getNextDay,
  compareDay,
  calcDateNum,
  compareMonth,
  createComponent,
  getDayByOffset,
} from './utils';

// Components
import Popup from '../popup';
import Button from '../button';
import Toast from '../toast';
import Month from './components/Month';
import Header from './components/Header';

export default createComponent({
  props: {
    show: Boolean,
    title: String,
    color: String,
    readonly: Boolean,
    teleport: [String, Object],
    formatter: Function,
    rowHeight: [Number, String],
    confirmText: String,
    rangePrompt: String,
    defaultDate: [Date, Array],
    allowSameDay: Boolean,
    confirmDisabledText: String,
    type: {
      type: String,
      default: 'single',
    },
    round: {
      type: Boolean,
      default: true,
    },
    position: {
      type: String,
      default: 'bottom',
    },
    poppable: {
      type: Boolean,
      default: true,
    },
    maxRange: {
      type: [Number, String],
      default: null,
    },
    lazyRender: {
      type: Boolean,
      default: true,
    },
    showMark: {
      type: Boolean,
      default: true,
    },
    showTitle: {
      type: Boolean,
      default: true,
    },
    showConfirm: {
      type: Boolean,
      default: true,
    },
    showSubtitle: {
      type: Boolean,
      default: true,
    },
    closeOnPopstate: {
      type: Boolean,
      default: true,
    },
    closeOnClickOverlay: {
      type: Boolean,
      default: true,
    },
    safeAreaInsetBottom: {
      type: Boolean,
      default: true,
    },
    minDate: {
      type: Date,
      validator: isDate,
      default: () => new Date(),
    },
    maxDate: {
      type: Date,
      validator: isDate,
      default() {
        const now = new Date();
        return new Date(now.getFullYear(), now.getMonth() + 6, now.getDate());
      },
    },
    firstDayOfWeek: {
      type: [Number, String],
      default: 0,
      validator: (val) => val >= 0 && val <= 6,
    },
  },

  emits: ['select', 'confirm', 'unselect', 'month-show', 'update:show'],

  data() {
    this.monthRefs = [];
    return {
      subtitle: '',
      currentDate: this.getInitialDate(),
      realRowHeight: 0,
    };
  },

  computed: {
    months() {
      const months = [];
      const cursor = new Date(this.minDate);

      cursor.setDate(1);

      do {
        months.push(new Date(cursor));
        cursor.setMonth(cursor.getMonth() + 1);
      } while (compareMonth(cursor, this.maxDate) !== 1);

      return months;
    },

    buttonDisabled() {
      const { type, currentDate } = this;

      if (currentDate) {
        if (type === 'range') {
          return !currentDate[0] || !currentDate[1];
        }
        if (type === 'multiple') {
          return !currentDate.length;
        }
      }

      return !currentDate;
    },

    dayOffset() {
      return this.firstDayOfWeek ? this.firstDayOfWeek % 7 : 0;
    },
  },

  watch: {
    show: 'init',
    type: 'reset',

    defaultDate(val) {
      this.currentDate = val;
      this.scrollIntoView();
    },
  },

  mounted() {
    this.init();
  },

  activated() {
    this.init();
  },

  methods: {
    // @exposed-api
    reset() {
      this.currentDate = this.getInitialDate();
      this.scrollIntoView();
    },

    init() {
      if (this.poppable && !this.show) {
        return;
      }

      this.$nextTick(() => {
        // add Math.floor to avoid decimal height issues
        // https://github.com/youzan/vant/issues/5640
        this.bodyHeight = Math.floor(
          this.$refs.body.getBoundingClientRect().height
        );
        this.onScroll();
        this.scrollIntoView();
      });
    },

    // scroll to current month
    scrollIntoView() {
      raf(() => {
        const { currentDate } = this;

        if (!currentDate) {
          return;
        }

        const targetDate =
          this.type === 'single' ? currentDate : currentDate[0];
        const displayed = this.show || !this.poppable;

        /* istanbul ignore if */
        if (!targetDate || !displayed) {
          return;
        }

        this.months.some((month, index) => {
          if (compareMonth(month, targetDate) === 0) {
            const { body } = this.$refs;
            this.monthRefs[index].scrollIntoView(body);
            return true;
          }

          return false;
        });
      });
    },

    getInitialDate() {
      const { type, minDate, maxDate, defaultDate } = this;

      if (defaultDate === null) {
        return defaultDate;
      }

      let defaultVal = new Date();

      if (compareDay(defaultVal, minDate) === -1) {
        defaultVal = minDate;
      } else if (compareDay(defaultVal, maxDate) === 1) {
        defaultVal = maxDate;
      }

      if (type === 'range') {
        const [startDay, endDay] = defaultDate || [];
        return [startDay || defaultVal, endDay || getNextDay(defaultVal)];
      }

      if (type === 'multiple') {
        return defaultDate || [defaultVal];
      }

      return defaultDate || defaultVal;
    },

    // calculate the position of the elements
    // and find the elements that needs to be rendered
    onScroll() {
      const { body } = this.$refs;
      const { months, monthRefs } = this;
      const top = getScrollTop(body);
<<<<<<< HEAD
      const heights = months.map(
        (item, index) => monthRefs[index].height.value
      );
=======
      const bottom = top + this.bodyHeight;
      const heights = months.map((item) => item.getHeight());
>>>>>>> d9e24286
      const heightSum = heights.reduce((a, b) => a + b, 0);

      // iOS scroll bounce may exceed the range
      if (bottom > heightSum && top > 0) {
        return;
      }

      let height = 0;
      let currentMonth;
      let visibleIndex;

      for (let i = 0; i < months.length; i++) {
        const visible = height <= bottom && height + heights[i] >= top;

        if (visible && !currentMonth) {
<<<<<<< HEAD
          currentMonth = monthRefs[i];
=======
          visibleIndex = i;
          currentMonth = months[i];
>>>>>>> d9e24286
        }

        if (!monthRefs[i].visible && visible) {
          this.$emit('month-show', {
            date: monthRefs[i].getDate(),
            title: monthRefs[i].getTitle(),
          });
        }

<<<<<<< HEAD
        monthRefs[i].setVisible(visible);
=======
>>>>>>> d9e24286
        height += heights[i];
      }

      months.forEach((month, index) => {
        month.visible = index >= visibleIndex - 1 && index <= visibleIndex + 1;
      });

      /* istanbul ignore else */
      if (currentMonth) {
        this.subtitle = currentMonth.getTitle();
      }
    },

    onClickDay(item) {
      if (this.readonly) {
        return;
      }

      const { date } = item;
      const { type, currentDate } = this;

      if (type === 'range') {
        if (!currentDate) {
          this.select([date, null]);
          return;
        }

        const [startDay, endDay] = currentDate;

        if (startDay && !endDay) {
          const compareToStart = compareDay(date, startDay);

          if (compareToStart === 1) {
            this.select([startDay, date], true);
          } else if (compareToStart === -1) {
            this.select([date, null]);
          } else if (this.allowSameDay) {
            this.select([date, date], true);
          }
        } else {
          this.select([date, null]);
        }
      } else if (type === 'multiple') {
        if (!currentDate) {
          this.select([date]);
          return;
        }

        let selectedIndex;
        const selected = this.currentDate.some((dateItem, index) => {
          const equal = compareDay(dateItem, date) === 0;
          if (equal) {
            selectedIndex = index;
          }
          return equal;
        });

        if (selected) {
          const [unselectedDate] = currentDate.splice(selectedIndex, 1);
          this.$emit('unselect', copyDate(unselectedDate));
        } else if (this.maxRange && currentDate.length >= this.maxRange) {
          Toast(this.rangePrompt || t('rangePrompt', this.maxRange));
        } else {
          this.select([...currentDate, date]);
        }
      } else {
        this.select(date, true);
      }
    },

    togglePopup(val) {
      this.$emit('update:show', val);
    },

    select(date, complete) {
      const emit = (date) => {
        this.currentDate = date;
        this.$emit('select', copyDates(this.currentDate));
      };

      if (complete && this.type === 'range') {
        const valid = this.checkRange(date);

        if (!valid) {
          // auto selected to max range if showConfirm
          if (this.showConfirm) {
            emit([date[0], getDayByOffset(date[0], this.maxRange - 1)]);
          } else {
            emit(date);
          }
          return;
        }
      }

      emit(date);

      if (complete && !this.showConfirm) {
        this.onConfirm();
      }
    },

    checkRange(date) {
      const { maxRange, rangePrompt } = this;

      if (maxRange && calcDateNum(date) > maxRange) {
        Toast(rangePrompt || t('rangePrompt', maxRange));
        return false;
      }

      return true;
    },

    onConfirm() {
      this.$emit('confirm', copyDates(this.currentDate));
    },

    onUpdateHeight(height) {
      this.realRowHeight = height;
    },

    genMonth(date, index) {
      const showMonthTitle = index !== 0 || !this.showSubtitle;
      return (
        <Month
          ref={(val) => {
            this.monthRefs[index] = val;
          }}
          date={date}
          showMonthTitle={showMonthTitle}
          firstDayOfWeek={this.dayOffset}
          {...pick(this, [
            'type',
            'color',
            'minDate',
            'maxDate',
            'showMark',
            'formatter',
            'rowHeight',
            'lazyRender',
            'currentDate',
            'showSubtitle',
            'allowSameDay',
            'realRowHeight',
          ])}
          onClick={this.onClickDay}
          onUpdate-height={this.onUpdateHeight}
        />
      );
    },

    genFooterContent() {
      if (this.$slots.footer) {
        return this.$slots.footer();
      }

      if (this.showConfirm) {
        const text = this.buttonDisabled
          ? this.confirmDisabledText
          : this.confirmText;

        return (
          <Button
            round
            block
            type="danger"
            color={this.color}
            class={bem('confirm')}
            disabled={this.buttonDisabled}
            nativeType="button"
            onClick={this.onConfirm}
          >
            {text || t('confirm')}
          </Button>
        );
      }
    },

    genFooter() {
      return (
        <div class={bem('footer', { unfit: !this.safeAreaInsetBottom })}>
          {this.genFooterContent()}
        </div>
      );
    },

    genCalendar() {
      return (
        <div class={bem()}>
          <Header
            v-slots={{
              title: this.$slots.title,
            }}
            title={this.title}
            showTitle={this.showTitle}
            subtitle={this.subtitle}
            showSubtitle={this.showSubtitle}
            firstDayOfWeek={this.dayOffset}
          />
          <div ref="body" class={bem('body')} onScroll={this.onScroll}>
            {this.months.map(this.genMonth)}
          </div>
          {this.genFooter()}
        </div>
      );
    },
  },

  render() {
    if (this.poppable) {
      return (
        <Popup
          show={this.show}
          class={bem('popup')}
          round={this.round}
          position={this.position}
          closeable={this.showTitle || this.showSubtitle}
          teleport={this.teleport}
          closeOnPopstate={this.closeOnPopstate}
          closeOnClickOverlay={this.closeOnClickOverlay}
          {...{ 'onUpdate:show': this.togglePopup }}
        >
          {this.genCalendar()}
        </Popup>
      );
    }

    return this.genCalendar();
  },
});<|MERGE_RESOLUTION|>--- conflicted
+++ resolved
@@ -1,9 +1,6 @@
 // Utils
-<<<<<<< HEAD
 import { pick } from '../utils';
-=======
 import { raf } from '../utils/dom/raf';
->>>>>>> d9e24286
 import { isDate } from '../utils/validate/date';
 import { getScrollTop } from '../utils/dom/scroll';
 import {
@@ -262,14 +259,11 @@
       const { body } = this.$refs;
       const { months, monthRefs } = this;
       const top = getScrollTop(body);
-<<<<<<< HEAD
+      const bottom = top + this.bodyHeight;
+
       const heights = months.map(
         (item, index) => monthRefs[index].height.value
       );
-=======
-      const bottom = top + this.bodyHeight;
-      const heights = months.map((item) => item.getHeight());
->>>>>>> d9e24286
       const heightSum = heights.reduce((a, b) => a + b, 0);
 
       // iOS scroll bounce may exceed the range
@@ -285,12 +279,8 @@
         const visible = height <= bottom && height + heights[i] >= top;
 
         if (visible && !currentMonth) {
-<<<<<<< HEAD
+          visibleIndex = i;
           currentMonth = monthRefs[i];
-=======
-          visibleIndex = i;
-          currentMonth = months[i];
->>>>>>> d9e24286
         }
 
         if (!monthRefs[i].visible && visible) {
@@ -300,15 +290,12 @@
           });
         }
 
-<<<<<<< HEAD
-        monthRefs[i].setVisible(visible);
-=======
->>>>>>> d9e24286
         height += heights[i];
       }
 
       months.forEach((month, index) => {
-        month.visible = index >= visibleIndex - 1 && index <= visibleIndex + 1;
+        const visible = index >= visibleIndex - 1 && index <= visibleIndex + 1;
+        monthRefs[index].setVisible(visible);
       });
 
       /* istanbul ignore else */
