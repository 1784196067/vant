--- conflicted
+++ resolved
@@ -102,7 +102,6 @@
       () => (state.active + count.value) % count.value
     );
 
-<<<<<<< HEAD
     const isCorrectDirection = computed(() => {
       const expect = props.vertical ? 'vertical' : 'horizontal';
       return touch.direction.value === expect;
@@ -111,30 +110,17 @@
     const trackStyle = computed(() => {
       const mainAxis = props.vertical ? 'height' : 'width';
       const crossAxis = props.vertical ? 'width' : 'height';
-=======
-    trackStyle() {
       const style = {
-        transitionDuration: `${this.swiping ? 0 : this.duration}ms`,
-        transform: `translate${this.vertical ? 'Y' : 'X'}(${this.offset}px)`,
-      };
-
-      if (this.size) {
-        const mainAxis = this.vertical ? 'height' : 'width';
-        const crossAxis = this.vertical ? 'width' : 'height';
-        style[mainAxis] = `${this.trackSize}px`;
-        style[crossAxis] = this[crossAxis] ? `${this[crossAxis]}px` : '';
-      }
-
-      return style;
-    },
->>>>>>> ed2eaf00
-
-      return {
-        [mainAxis]: `${trackSize.value}px`,
-        [crossAxis]: props[crossAxis] ? `${props[crossAxis]}px` : '',
         transitionDuration: `${state.swiping ? 0 : props.duration}ms`,
         transform: `translate${props.vertical ? 'Y' : 'X'}(${state.offset}px)`,
       };
+
+      if (size.value) {
+        style[mainAxis] = `${trackSize.value}px`;
+        style[crossAxis] = props[crossAxis] ? `${props[crossAxis]}px` : '';
+      }
+
+      return style;
     });
 
     const getTargetActive = (pace) => {
