--- conflicted
+++ resolved
@@ -134,17 +134,10 @@
 
 ### Events
 
-<<<<<<< HEAD
 | Event | Description | Arguments |
 | --- | --- | --- |
-| finish | Triggered when count down finished | - |
-| change `v2.4.4` | Triggered when count down changed | _currentTime: CurrentTime_ |
-=======
-| Event           | Description                      | Arguments            |
-| --------------- | -------------------------------- | -------------------- |
-| finish          | Emitted when count down finished | -                    |
-| change `v2.4.4` | Emitted when count down changed  | _timeData: TimeData_ |
->>>>>>> 5605b0aa
+| finish | Emitted when count down finished | - |
+| change `v2.4.4` | Emitted when count down changed | _currentTime: CurrentTime_ |
 
 ### Slots
 
