--- conflicted
+++ resolved
@@ -15,7 +15,7 @@
     ...DatePicker.props,
   },
 
-  setup(props, { attrs }) {
+  setup(props, { attrs, slots }) {
     const root = ref();
 
     useExpose({
@@ -30,27 +30,14 @@
         isTimePicker ? timePickerProps : datePickerProps
       );
 
-<<<<<<< HEAD
       return (
         <Component
+          v-slots={slots}
           ref={root}
           class={bem()}
           {...{ ...inheritProps, ...attrs }}
         />
       );
     };
-=======
-    return (
-      <Component
-        ref="root"
-        class={bem()}
-        scopedSlots={this.$scopedSlots}
-        {...{
-          props: this.$props,
-          on: this.$listeners,
-        }}
-      />
-    );
->>>>>>> 1855cffe
   },
 });