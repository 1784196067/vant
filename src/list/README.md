--- conflicted
+++ resolved
@@ -145,17 +145,10 @@
 
 | Attribute | Description | Type | Default |
 | --- | --- | --- | --- |
-<<<<<<< HEAD
-| v-model:loading | Whether to show loading info，the `load` event will not be triggered when loading | _boolean_ | `false` |
-| finished | Whether loading is finished，the `load` event will not be triggered when finished | _boolean_ | `false` |
-| error | Whether loading is error，the `load` event will be triggered only when error text clicked, the `sync` modifier is needed | _boolean_ | `false` |
-| offset | The load event will be triggered when the distance between the scrollbar and the bottom is less than offset | _number \| string_ | `300` |
-=======
-| v-model | Whether to show loading info，the `load` event will not be Emitted when loading | _boolean_ | `false` |
+| v-model:loading | Whether to show loading info，the `load` event will not be Emitted when loading | _boolean_ | `false` |
 | finished | Whether loading is finished，the `load` event will not be Emitted when finished | _boolean_ | `false` |
 | error | Whether loading is error，the `load` event will be Emitted only when error text clicked, the `sync` modifier is needed | _boolean_ | `false` |
 | offset | The load event will be Emitted when the distance between the scrollbar and the bottom is less than offset | _number \| string_ | `300` |
->>>>>>> 5605b0aa
 | loading-text | Loading text | _string_ | `Loading...` |
 | finished-text | Finished text | _string_ | - |
 | error-text | Error loaded text | _string_ | - |
