--- conflicted
+++ resolved
@@ -220,17 +220,10 @@
 | close-on-click-overlay | 是否在点击遮罩层后关闭弹窗 | _boolean_ | `false` |
 | lazy-render | 是否在显示弹层时才渲染节点 | _boolean_ | `true` |
 | lock-scroll | 是否锁定背景滚动 | _boolean_ | `true` |
-<<<<<<< HEAD
 | allow-html `v2.8.7` | 是否允许 message 内容中渲染 HTML | _boolean_ | `false` |
 | before-close | 关闭前的回调函数，返回 `false` 可阻止关闭，支持返回 Promise | _(action) => boolean \| Promise_ | - |
-| transition | 动画类名，等价于 [transtion](https://cn.vuejs.org/v2/api/index.html#transition) 的`name`属性 | _string_ | - |
+| transition | 动画类名，等价于 [transtion](https://cn.vuejs.org/v2/api/index.html#transition) 的 `name` 属性 | _string_ | - |
 | teleport | 指定挂载的节点，[用法示例](#/zh-CN/popup#zhi-ding-gua-zai-wei-zhi) | _string \| Element_ | - |
-=======
-| allow-html `v2.8.7` | 是否允许 message 内容中渲染 HTML | _boolean_ | `true` |
-| before-close | 关闭前的回调函数，<br>调用 done() 后关闭弹窗，<br>调用 done(false) 阻止弹窗关闭 | _(action, done) => void_ | - |
-| transition | 动画类名，等价于 [transtion](https://cn.vuejs.org/v2/api/index.html#transition) 的 `name` 属性 | _string_ | - |
-| get-container | 指定挂载的节点，[用法示例](#/zh-CN/popup#zhi-ding-gua-zai-wei-zhi) | _string \| () => Element_ | - |
->>>>>>> abbf448a
 
 ### Events
 
