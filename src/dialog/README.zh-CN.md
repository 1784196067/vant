# Dialog 弹出框

### 介绍

弹出模态框，常用于消息提示、消息确认，或在当前页面内完成特定的交互操作。

弹出框组件支持函数调用和组件调用两种方式。

### 函数调用

Dialog 是一个函数，调用后会直接在页面中弹出相应的模态框。

```js
import { Dialog } from 'vant';

Dialog({ message: '提示' });
```

### 组件调用

通过组件调用 Dialog 时，可以通过下面的方式进行注册：

```js
import { createApp } from 'vue';
import { Dialog } from 'vant';

// 全局注册
const app = createApp();
app.use(Dialog);

// 局部注册
export default {
  components: {
    [Dialog.Component.name]: Dialog.Component,
  },
};
```

## 代码演示

### 消息提示

用于提示一些消息，只包含一个确认按钮。

```js
Dialog.alert({
  title: '标题',
  message: '弹窗内容',
}).then(() => {
  // on close
});

Dialog.alert({
  message: '弹窗内容',
}).then(() => {
  // on close
});
```

### 消息确认

用于确认消息，包含取消和确认按钮。

```js
Dialog.confirm({
  title: '标题',
  message: '弹窗内容',
})
  .then(() => {
    // on confirm
  })
  .catch(() => {
    // on cancel
  });
```

### 圆角按钮风格

将 theme 选项设置为 `round-button` 可以展示圆角按钮风格的弹窗，该选项从 2.10.0 版本开始支持。

```js
Dialog.alert({
  title: '标题',
  message: '弹窗内容',
  theme: 'round-button',
}).then(() => {
  // on close
});

Dialog.alert({
  message: '弹窗内容',
  theme: 'round-button',
}).then(() => {
  // on close
});
```

### 异步关闭

通过 `beforeClose` 属性可以传入一个回调函数，在弹窗关闭前进行特定操作。

```js
function beforeClose(action, done) {
  if (action === 'confirm') {
    setTimeout(done, 1000);
  } else {
    done();
  }
}

Dialog.confirm({
  title: '标题',
  message: '弹窗内容',
  beforeClose,
});
```

### 全局方法

通过 `app.use` 注册 Dialog 组件后，会自动在 app 的所有子组件上挂载 `$dialog` 方法，在所有组件内部都可以直接调用此方法。

```js
export default {
  mounted() {
    this.$dialog.alert({
      message: '弹窗内容',
    });
  },
};
```

### 组件调用

如果需要在弹窗内嵌入组件或其他自定义内容，可以使用组件调用的方式。

```html
<van-dialog v-model="show" title="标题" show-cancel-button>
  <img src="https://img.yzcdn.cn/vant/apple-3.jpg" />
</van-dialog>
```

```js
export default {
  data() {
    return {
      show: false,
    };
  },
};
```

## API

### 方法

| 方法名 | 说明 | 参数 | 返回值 |
| --- | --- | --- | --- |
| Dialog | 展示弹窗 | `options` | `Promise` |
| Dialog.alert | 展示消息提示弹窗 | `options` | `Promise` |
| Dialog.confirm | 展示消息确认弹窗 | `options` | `Promise` |
| Dialog.setDefaultOptions | 修改默认配置，对所有 Dialog 生效 | `options` | `void` |
| Dialog.resetDefaultOptions | 重置默认配置，对所有 Dialog 生效 | - | `void` |
| Dialog.close | 关闭弹窗 | - | `void` |

### Options

通过函数调用 `Dialog` 时，支持传入以下选项：

| 参数 | 说明 | 类型 | 默认值 |
| --- | --- | --- | --- |
| title | 标题 | _string_ | - |
| width | 弹窗宽度，默认单位为`px` | _number \| string_ | `320px` |
| message | 文本内容，支持通过`\n`换行 | _string_ | - |
| messageAlign | 内容对齐方式，可选值为`left` `right` | _string_ | `center` |
| theme | 样式风格，可选值为`round` | _string_ | `default` |
| className | 自定义类名 | _any_ | - |
| showConfirmButton | 是否展示确认按钮 | _boolean_ | `true` |
| showCancelButton | 是否展示取消按钮 | _boolean_ | `false` |
| confirmButtonText | 确认按钮文案 | _string_ | `确认` |
| confirmButtonColor | 确认按钮颜色 | _string_ | `#ee0a24` |
| cancelButtonText | 取消按钮文案 | _string_ | `取消` |
| cancelButtonColor | 取消按钮颜色 | _string_ | `black` |
| overlay | 是否展示遮罩层 | _boolean_ | `true` |
| overlayClass | 自定义遮罩层类名 | _string_ | - |
| overlayStyle | 自定义遮罩层样式 | _object_ | - |
| closeOnPopstate | 是否在页面回退时自动关闭 | _boolean_ | `true` |
| closeOnClickOverlay | 是否在点击遮罩层后关闭弹窗 | _boolean_ | `false` |
| lockScroll | 是否锁定背景滚动 | _boolean_ | `true` |
| allowHtml `v2.8.7` | 是否允许 message 内容中渲染 HTML | _boolean_ | `true` |
| beforeClose | 关闭前的回调函数，<br>调用 done() 后关闭弹窗，<br>调用 done(false) 阻止弹窗关闭 | _(action, done) => void_ | - |
<<<<<<< HEAD
| transition `v2.2.6` | 动画类名，等价于 [transtion](https://cn.vuejs.org/v2/api/index.html#transition) 的`name`属性 | _string_ | - |
| teleport | 指定挂载的节点，[用法示例](#/zh-CN/popup#zhi-ding-gua-zai-wei-zhi) | _string \| Element_ | `body` |
=======
| transition | 动画类名，等价于 [transtion](https://cn.vuejs.org/v2/api/index.html#transition) 的`name`属性 | _string_ | - |
| getContainer | 指定挂载的节点，[用法示例](#/zh-CN/popup#zhi-ding-gua-zai-wei-zhi) | _string \| () => Element_ | `body` |
>>>>>>> d0eb103c

### Props

通过组件调用 `Dialog` 时，支持以下 Props：

| 参数 | 说明 | 类型 | 默认值 |
| --- | --- | --- | --- |
| v-model | 是否显示弹窗 | _boolean_ | - |
| title | 标题 | _string_ | - |
| width | 弹窗宽度，默认单位为`px` | _number \| string_ | `320px` |
| message | 文本内容，支持通过`\n`换行 | _string_ | - |
| message-align | 内容对齐方式，可选值为`left` `right` | _string_ | `center` |
| theme | 样式风格，可选值为`round-button` | _string_ | `default` |
| show-confirm-button | 是否展示确认按钮 | _boolean_ | `true` |
| show-cancel-button | 是否展示取消按钮 | _boolean_ | `false` |
| confirm-button-text | 确认按钮文案 | _string_ | `确认` |
| confirm-button-color | 确认按钮颜色 | _string_ | `#ee0a24` |
| cancel-button-text | 取消按钮文案 | _string_ | `取消` |
| cancel-button-color | 取消按钮颜色 | _string_ | `black` |
| overlay | 是否展示遮罩层 | _boolean_ | `true` |
| overlay-class | 自定义遮罩层类名 | _string_ | - |
| overlay-style | 自定义遮罩层样式 | _object_ | - |
| close-on-popstate | 是否在页面回退时自动关闭 | _boolean_ | `true` |
| close-on-click-overlay | 是否在点击遮罩层后关闭弹窗 | _boolean_ | `false` |
| lazy-render | 是否在显示弹层时才渲染节点 | _boolean_ | `true` |
| lock-scroll | 是否锁定背景滚动 | _boolean_ | `true` |
| allow-html `v2.8.7` | 是否允许 message 内容中渲染 HTML | _boolean_ | `true` |
| before-close | 关闭前的回调函数，<br>调用 done() 后关闭弹窗，<br>调用 done(false) 阻止弹窗关闭 | _(action, done) => void_ | - |
<<<<<<< HEAD
| transition `v2.2.6` | 动画类名，等价于 [transtion](https://cn.vuejs.org/v2/api/index.html#transition) 的`name`属性 | _string_ | - |
| teleport | 指定挂载的节点，[用法示例](#/zh-CN/popup#zhi-ding-gua-zai-wei-zhi) | _string \| Element_ | - |
=======
| transition | 动画类名，等价于 [transtion](https://cn.vuejs.org/v2/api/index.html#transition) 的`name`属性 | _string_ | - |
| get-container | 指定挂载的节点，[用法示例](#/zh-CN/popup#zhi-ding-gua-zai-wei-zhi) | _string \| () => Element_ | - |
>>>>>>> d0eb103c

### Events

通过组件调用 `Dialog` 时，支持以下事件：

| 事件    | 说明                     | 回调参数 |
| ------- | ------------------------ | -------- |
| confirm | 点击确认按钮时触发       | -        |
| cancel  | 点击取消按钮时触发       | -        |
| open    | 打开弹窗时触发           | -        |
| close   | 关闭弹窗时触发           | -        |
| opened  | 打开弹窗且动画结束后触发 | -        |
| closed  | 关闭弹窗且动画结束后触发 | -        |

### Slots

通过组件调用 `Dialog` 时，支持以下插槽：

| 名称    | 说明       |
| ------- | ---------- |
| default | 自定义内容 |
| title   | 自定义标题 |<|MERGE_RESOLUTION|>--- conflicted
+++ resolved
@@ -188,13 +188,8 @@
 | lockScroll | 是否锁定背景滚动 | _boolean_ | `true` |
 | allowHtml `v2.8.7` | 是否允许 message 内容中渲染 HTML | _boolean_ | `true` |
 | beforeClose | 关闭前的回调函数，<br>调用 done() 后关闭弹窗，<br>调用 done(false) 阻止弹窗关闭 | _(action, done) => void_ | - |
-<<<<<<< HEAD
-| transition `v2.2.6` | 动画类名，等价于 [transtion](https://cn.vuejs.org/v2/api/index.html#transition) 的`name`属性 | _string_ | - |
+| transition | 动画类名，等价于 [transtion](https://cn.vuejs.org/v2/api/index.html#transition) 的`name`属性 | _string_ | - |
 | teleport | 指定挂载的节点，[用法示例](#/zh-CN/popup#zhi-ding-gua-zai-wei-zhi) | _string \| Element_ | `body` |
-=======
-| transition | 动画类名，等价于 [transtion](https://cn.vuejs.org/v2/api/index.html#transition) 的`name`属性 | _string_ | - |
-| getContainer | 指定挂载的节点，[用法示例](#/zh-CN/popup#zhi-ding-gua-zai-wei-zhi) | _string \| () => Element_ | `body` |
->>>>>>> d0eb103c
 
 ### Props
 
@@ -223,13 +218,8 @@
 | lock-scroll | 是否锁定背景滚动 | _boolean_ | `true` |
 | allow-html `v2.8.7` | 是否允许 message 内容中渲染 HTML | _boolean_ | `true` |
 | before-close | 关闭前的回调函数，<br>调用 done() 后关闭弹窗，<br>调用 done(false) 阻止弹窗关闭 | _(action, done) => void_ | - |
-<<<<<<< HEAD
-| transition `v2.2.6` | 动画类名，等价于 [transtion](https://cn.vuejs.org/v2/api/index.html#transition) 的`name`属性 | _string_ | - |
+| transition | 动画类名，等价于 [transtion](https://cn.vuejs.org/v2/api/index.html#transition) 的`name`属性 | _string_ | - |
 | teleport | 指定挂载的节点，[用法示例](#/zh-CN/popup#zhi-ding-gua-zai-wei-zhi) | _string \| Element_ | - |
-=======
-| transition | 动画类名，等价于 [transtion](https://cn.vuejs.org/v2/api/index.html#transition) 的`name`属性 | _string_ | - |
-| get-container | 指定挂载的节点，[用法示例](#/zh-CN/popup#zhi-ding-gua-zai-wei-zhi) | _string \| () => Element_ | - |
->>>>>>> d0eb103c
 
 ### Events
 
