--- conflicted
+++ resolved
@@ -1,24 +1,13 @@
 import { ref, reactive, nextTick, onActivated, watch } from 'vue';
 import { createNamespace, isDef } from '../utils';
 import { doubleRaf } from '../utils/dom/raf';
-<<<<<<< HEAD
 import { useRect } from '../composition/use-rect';
-=======
-import { BindEventMixin } from '../mixins/bind-event';
->>>>>>> 2c384695
+import { useEventListener } from '@vant/use';
 import Icon from '../icon';
 
 const [createComponent, bem] = createNamespace('notice-bar');
 
 export default createComponent({
-  mixins: [
-    BindEventMixin(function (bind) {
-      // fix cache issues with forwards and back history in safari
-      // see: https://guwii.com/cache-issues-with-forwards-and-back-history-in-safari/
-      bind(window, 'pageshow', this.start);
-    }),
-  ],
-
   props: {
     text: String,
     mode: String,
@@ -45,6 +34,7 @@
   setup(props, { emit, slots }) {
     let wrapWidth = 0;
     let contentWidth = 0;
+    let startTimer;
 
     const wrapRef = ref();
     const contentRef = ref();
@@ -146,15 +136,9 @@
 
       reset();
 
-<<<<<<< HEAD
-      setTimeout(() => {
+      clearTimeout(startTimer);
+      startTimer = setTimeout(() => {
         if (!wrapRef.value || !contentRef.value || scrollable === false) {
-=======
-      clearTimeout(this.startTimer);
-      this.startTimer = setTimeout(() => {
-        const { wrap, content } = this.$refs;
-        if (!wrap || !content || this.scrollable === false) {
->>>>>>> 2c384695
           return;
         }
 
@@ -173,6 +157,10 @@
     };
 
     onActivated(start);
+
+    // fix cache issues with forwards and back history in safari
+    // see: https://guwii.com/cache-issues-with-forwards-and-back-history-in-safari/
+    useEventListener('pageshow', start);
 
     watch([() => props.text, () => props.scrollable], start, {
       immediate: true,
