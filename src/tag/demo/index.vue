--- conflicted
+++ resolved
@@ -27,9 +27,9 @@
       </van-cell>
       <van-cell :title="t('closeable')">
         <van-tag
-          v-if="show"
+          closeable
+          :show="show"
           size="medium"
-          closeable
           type="primary"
           @close="close"
         >
@@ -50,47 +50,6 @@
       </van-cell>
     </demo-block>
 
-<<<<<<< HEAD
-    <demo-block :title="t('plain')">
-      <van-tag plain type="primary">{{ t('tag') }}</van-tag>
-      <van-tag plain type="success">{{ t('tag') }}</van-tag>
-      <van-tag plain type="danger">{{ t('tag') }}</van-tag>
-      <van-tag plain type="warning">{{ t('tag') }}</van-tag>
-    </demo-block>
-
-    <demo-block :title="t('customColor')">
-      <van-tag color="#f2826a">{{ t('tag') }}</van-tag>
-      <van-tag color="#7232dd">{{ t('tag') }}</van-tag>
-      <van-tag color="#7232dd" plain>{{ t('tag') }}</van-tag>
-      <van-tag color="#ffe1e1" text-color="#ad0000">{{ t('tag') }}</van-tag>
-    </demo-block>
-
-    <demo-block :title="t('customSize')">
-      <van-tag type="danger">{{ t('tag') }}</van-tag>
-      <van-tag type="danger" size="medium">{{ t('tag') }}</van-tag>
-      <van-tag type="danger" size="large">{{ t('tag') }}</van-tag>
-    </demo-block>
-
-    <demo-block :title="t('closeable')">
-      <van-tag
-        size="medium"
-        :show="show.primary"
-        closeable
-        type="primary"
-        @close="close('primary')"
-      >
-        {{ t('tag') }}
-      </van-tag>
-      <van-tag
-        size="medium"
-        :show="show.success"
-        closeable
-        type="success"
-        @close="close('success')"
-      >
-        {{ t('tag') }}
-      </van-tag>
-=======
     <demo-block card :title="t('customColor')">
       <van-cell :title="t('customBgColor')">
         <van-tag color="#7232dd">{{ t('tag') }}</van-tag>
@@ -101,7 +60,6 @@
       <van-cell :title="t('customPlainColor')">
         <van-tag color="#7232dd" plain>{{ t('tag') }}</van-tag>
       </van-cell>
->>>>>>> ba46a15c
     </demo-block>
   </demo-section>
 </template>
