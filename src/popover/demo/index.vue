<template>
<<<<<<< HEAD
  <demo-block :title="t('basicUsage')">
    <van-popover
      v-model:show="show.lightTheme"
      :actions="t('actions')"
      placement="bottom-start"
      @select="onSelect"
    >
      <template #reference>
        <van-button type="primary" @click="show.lightTheme = true">
          {{ t('lightTheme') }}
        </van-button>
      </template>
    </van-popover>
    <van-popover
      v-model:show="show.darkTheme"
      theme="dark"
      :actions="t('actions')"
      @select="onSelect"
    >
      <template #reference>
        <van-button type="primary" @click="show.darkTheme = true">
          {{ t('darkTheme') }}
        </van-button>
      </template>
    </van-popover>
  </demo-block>
=======
  <demo-section>
    <demo-block :title="t('basicUsage')">
      <van-popover
        v-model="show.lightTheme"
        trigger="click"
        :actions="t('actions')"
        placement="bottom-start"
        style="margin-left: 16px;"
        @select="onSelect"
      >
        <template #reference>
          <van-button type="primary">
            {{ t('lightTheme') }}
          </van-button>
        </template>
      </van-popover>
      <van-popover
        v-model="show.darkTheme"
        theme="dark"
        trigger="click"
        :actions="t('actions')"
        style="margin-left: 16px;"
        @select="onSelect"
      >
        <template #reference>
          <van-button type="primary">
            {{ t('darkTheme') }}
          </van-button>
        </template>
      </van-popover>
    </demo-block>
>>>>>>> 1855cffe

  <demo-block :title="t('placement')">
    <van-field
      is-link
      readonly
      name="picker"
      :label="t('choosePlacement')"
      @click="showPicker = true"
    />

<<<<<<< HEAD
    <van-popup
      v-model:show="showPicker"
      round
      position="bottom"
      get-container="body"
    >
      <div class="demo-popover-box">
        <van-popover
          v-model:show="show.placement"
          theme="dark"
          :actions="t('shortActions')"
          :placement="currentPlacement"
          @select="onSelect"
        >
          <template #reference>
            <div class="demo-popover-refer" />
          </template>
        </van-popover>
      </div>
      <van-picker
        :columns="placements"
        :show-toolbar="false"
        @change="onPickerChange"
      />
    </van-popup>
  </demo-block>

  <demo-block :title="t('actionOptions')">
    <van-popover
      v-model:show="show.showIcon"
      :actions="t('actionsWithIcon')"
      placement="bottom-start"
      @select="onSelect"
    >
      <template #reference>
        <van-button type="primary" @click="show.showIcon = true">
          {{ t('showIcon') }}
        </van-button>
      </template>
    </van-popover>

    <van-popover
      v-model:show="show.disableAction"
      :actions="t('actionsDisabled')"
      @select="onSelect"
    >
      <template #reference>
        <van-button type="primary" @click="show.disableAction = true">
          {{ t('disableAction') }}
        </van-button>
      </template>
    </van-popover>
  </demo-block>

  <demo-block :title="t('customContent')">
    <van-popover
      v-model:show="show.customContent"
      placement="top-start"
      @select="onSelect"
    >
      <van-grid
        square
        clickable
        :border="false"
        column-num="3"
        style="width: 240px;"
      >
        <van-grid-item
          v-for="i in 6"
          :key="i"
          icon="photo-o"
          :text="t('option')"
          @click="show.customContent = false"
        />
      </van-grid>
      <template #reference>
        <van-button type="primary" @click="show.customContent = true">
          {{ t('customContent') }}
        </van-button>
      </template>
    </van-popover>
  </demo-block>
=======
      <van-popup
        v-model="showPicker"
        round
        position="bottom"
        get-container="body"
      >
        <div class="demo-popover-box">
          <van-popover
            v-model="show.placement"
            theme="dark"
            trigger="click"
            :actions="t('shortActions')"
            :placement="currentPlacement"
            @select="onSelect"
          >
            <template #reference>
              <div class="demo-popover-refer" />
            </template>
          </van-popover>
        </div>
        <van-picker :columns="placements" @change="onPickerChange" />
      </van-popup>
    </demo-block>

    <demo-block :title="t('actionOptions')">
      <van-popover
        v-model="show.showIcon"
        trigger="click"
        :actions="t('actionsWithIcon')"
        placement="bottom-start"
        style="margin-left: 16px;"
        @select="onSelect"
      >
        <template #reference>
          <van-button type="primary">
            {{ t('showIcon') }}
          </van-button>
        </template>
      </van-popover>

      <van-popover
        v-model="show.disableAction"
        trigger="click"
        :actions="t('actionsDisabled')"
        style="margin-left: 16px;"
        @select="onSelect"
      >
        <template #reference>
          <van-button type="primary">
            {{ t('disableAction') }}
          </van-button>
        </template>
      </van-popover>
    </demo-block>

    <demo-block :title="t('customContent')">
      <van-popover
        v-model="show.customContent"
        trigger="click"
        placement="top-start"
        style="margin-left: 16px;"
        @select="onSelect"
      >
        <van-grid
          square
          clickable
          :border="false"
          column-num="3"
          style="width: 240px;"
        >
          <van-grid-item
            v-for="i in 6"
            :key="i"
            icon="photo-o"
            :text="t('option')"
            @click="show.customContent = false"
          />
        </van-grid>
        <template #reference>
          <van-button type="primary">
            {{ t('customContent') }}
          </van-button>
        </template>
      </van-popover>
    </demo-block>
  </demo-section>
>>>>>>> 1855cffe
</template>

<script>
import Toast from '../../toast';

export default {
  i18n: {
    'zh-CN': {
      actions: [{ text: '选项一' }, { text: '选项二' }, { text: '选项三' }],
      shortActions: [{ text: '选项一' }, { text: '选项二' }],
      actionsWithIcon: [
        { text: '选项一', icon: 'add-o' },
        { text: '选项二', icon: 'music-o' },
        { text: '选项三', icon: 'more-o' },
      ],
      actionsDisabled: [
        { text: '选项一', disabled: true },
        { text: '选项二', disabled: true },
        { text: '选项三' },
      ],
      showIcon: '展示图标',
      placement: '弹出位置',
      darkTheme: '深色风格',
      lightTheme: '浅色风格',
      showPopover: '点击弹出气泡',
      actionOptions: '选项配置',
      customContent: '自定义内容',
      disableAction: '禁用选项',
      choosePlacement: '选择弹出位置',
    },
    'en-US': {
      actions: [
        { text: 'Option 1' },
        { text: 'Option 2' },
        { text: 'Option 3' },
      ],
      shortActions: [{ text: 'Option 1' }, { text: 'Option 2' }],
      actionsWithIcon: [
        { text: 'Option 1', icon: 'add-o' },
        { text: 'Option 2', icon: 'music-o' },
        { text: 'Option 3', icon: 'more-o' },
      ],
      actionsDisabled: [
        { text: 'Option 1', disabled: true },
        { text: 'Option 2', disabled: true },
        { text: 'Option 3' },
      ],
      showIcon: 'Show Icon',
      placement: 'Placement',
      darkTheme: 'Dark Theme',
      lightTheme: 'Light Theme',
      showPopover: 'Show Popover',
      actionOptions: 'Action Options',
      customContent: 'Custom Content',
      disableAction: 'Disable Action',
      choosePlacement: 'Placement',
    },
  },

  data() {
    return {
      show: {
        showIcon: false,
        placement: false,
        darkTheme: false,
        lightTheme: false,
        customContent: false,
        disableAction: false,
      },
      showPicker: false,
      currentPlacement: 'top',
      placements: [
        'top',
        'top-start',
        'top-end',
        'left',
        'left-start',
        'left-end',
        'right',
        'right-start',
        'right-end',
        'bottom',
        'bottom-start',
        'bottom-end',
      ],
    };
  },

  methods: {
    onPickerChange(value) {
      setTimeout(() => {
        this.show.placement = true;
        this.currentPlacement = value;
      });
    },
    onSelect(action) {
      Toast(action.text);
    },
  },
};
</script>

<style lang="less">
@import '../../style/var';

.demo-popover {
  &-refer {
    width: 60px;
    height: 60px;
    background-color: @blue;
    border-radius: 8px;
  }

  .van-popover__wrapper {
    margin-left: @padding-md;
  }

  .van-field {
    width: auto;
    margin: 0 12px;
    overflow: hidden;
    border-radius: 8px;
  }

  &-box {
    display: flex;
    justify-content: center;
    margin: 110px 0;

    .van-popover__wrapper {
      margin-left: 0;
    }
  }
}
</style><|MERGE_RESOLUTION|>--- conflicted
+++ resolved
@@ -1,5 +1,4 @@
 <template>
-<<<<<<< HEAD
   <demo-block :title="t('basicUsage')">
     <van-popover
       v-model:show="show.lightTheme"
@@ -26,39 +25,6 @@
       </template>
     </van-popover>
   </demo-block>
-=======
-  <demo-section>
-    <demo-block :title="t('basicUsage')">
-      <van-popover
-        v-model="show.lightTheme"
-        trigger="click"
-        :actions="t('actions')"
-        placement="bottom-start"
-        style="margin-left: 16px;"
-        @select="onSelect"
-      >
-        <template #reference>
-          <van-button type="primary">
-            {{ t('lightTheme') }}
-          </van-button>
-        </template>
-      </van-popover>
-      <van-popover
-        v-model="show.darkTheme"
-        theme="dark"
-        trigger="click"
-        :actions="t('actions')"
-        style="margin-left: 16px;"
-        @select="onSelect"
-      >
-        <template #reference>
-          <van-button type="primary">
-            {{ t('darkTheme') }}
-          </van-button>
-        </template>
-      </van-popover>
-    </demo-block>
->>>>>>> 1855cffe
 
   <demo-block :title="t('placement')">
     <van-field
@@ -69,7 +35,6 @@
       @click="showPicker = true"
     />
 
-<<<<<<< HEAD
     <van-popup
       v-model:show="showPicker"
       round
@@ -135,7 +100,7 @@
         clickable
         :border="false"
         column-num="3"
-        style="width: 240px;"
+        style="width: 240px"
       >
         <van-grid-item
           v-for="i in 6"
@@ -152,94 +117,6 @@
       </template>
     </van-popover>
   </demo-block>
-=======
-      <van-popup
-        v-model="showPicker"
-        round
-        position="bottom"
-        get-container="body"
-      >
-        <div class="demo-popover-box">
-          <van-popover
-            v-model="show.placement"
-            theme="dark"
-            trigger="click"
-            :actions="t('shortActions')"
-            :placement="currentPlacement"
-            @select="onSelect"
-          >
-            <template #reference>
-              <div class="demo-popover-refer" />
-            </template>
-          </van-popover>
-        </div>
-        <van-picker :columns="placements" @change="onPickerChange" />
-      </van-popup>
-    </demo-block>
-
-    <demo-block :title="t('actionOptions')">
-      <van-popover
-        v-model="show.showIcon"
-        trigger="click"
-        :actions="t('actionsWithIcon')"
-        placement="bottom-start"
-        style="margin-left: 16px;"
-        @select="onSelect"
-      >
-        <template #reference>
-          <van-button type="primary">
-            {{ t('showIcon') }}
-          </van-button>
-        </template>
-      </van-popover>
-
-      <van-popover
-        v-model="show.disableAction"
-        trigger="click"
-        :actions="t('actionsDisabled')"
-        style="margin-left: 16px;"
-        @select="onSelect"
-      >
-        <template #reference>
-          <van-button type="primary">
-            {{ t('disableAction') }}
-          </van-button>
-        </template>
-      </van-popover>
-    </demo-block>
-
-    <demo-block :title="t('customContent')">
-      <van-popover
-        v-model="show.customContent"
-        trigger="click"
-        placement="top-start"
-        style="margin-left: 16px;"
-        @select="onSelect"
-      >
-        <van-grid
-          square
-          clickable
-          :border="false"
-          column-num="3"
-          style="width: 240px;"
-        >
-          <van-grid-item
-            v-for="i in 6"
-            :key="i"
-            icon="photo-o"
-            :text="t('option')"
-            @click="show.customContent = false"
-          />
-        </van-grid>
-        <template #reference>
-          <van-button type="primary">
-            {{ t('customContent') }}
-          </van-button>
-        </template>
-      </van-popover>
-    </demo-block>
-  </demo-section>
->>>>>>> 1855cffe
 </template>
 
 <script>
