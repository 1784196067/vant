--- conflicted
+++ resolved
@@ -111,10 +111,6 @@
 
 ```html
 <div :style="{ height: '150px' }">
-<<<<<<< HEAD
-  <van-slider v-model="value" vertical />
-  <van-slider v-model="value2" range vertical @change="onChange" />
-=======
   <van-slider v-model="value" vertical @change="onChange" />
   <van-slider
     v-model="value2"
@@ -123,7 +119,6 @@
     style="margin-left: 100px;"
     @change="onChange"
   />
->>>>>>> adccdbcb
 </div>
 ```
 
@@ -159,11 +154,7 @@
 | button-size `v2.4.5` | Button size | _number \| string_ | `24px` |
 | active-color | Active color of bar | _string_ | `#1989fa` |
 | inactive-color | Inactive color of bar | _string_ | `#e5e5e5` |
-<<<<<<< HEAD
 | range | Whether to enable dual thumb mode | _boolean_ | `false` |
-=======
-| range `v2.10.7` | Whether to enable dual thumb mode | _boolean_ | `false` |
->>>>>>> adccdbcb
 | disabled | Whether to disable slider | _boolean_ | `false` |
 | vertical | Whether to display slider vertically | _boolean_ | `false` |
 
