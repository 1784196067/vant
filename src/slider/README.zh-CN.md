# Slider 滑块

### 引入

```js
import { createApp } from 'vue';
import { Slider } from 'vant';

const app = createApp();
app.use(Slider);
```

## 代码演示

### 基础用法

```html
<van-slider v-model="value" @change="onChange" />
```

```js
import { Toast } from 'vant';

export default {
  data() {
    return {
      value: 50,
    };
  },
  methods: {
    onChange(value) {
      Toast('当前值：' + value);
    },
  },
};
```

### 双滑块

添加`range`属性就可以开启双滑块模式，确保`value`的值是一个数组

```html
<van-slider v-model="value" range @change="onChange" />
```

```js
import { Toast } from 'vant';

export default {
  data() {
    return {
      // 双滑块模式时，值必须是数组
      value: [10, 50],
    };
  },
  methods: {
    onChange(value) {
      Toast('当前值：' + value);
    },
  },
};
```

### 指定选择范围

```html
<van-slider v-model="value" :min="-50" :max="50" />
```

### 禁用

```html
<van-slider v-model="value" disabled />
```

### 指定步长

```html
<van-slider v-model="value" :step="10" />
```

### 自定义样式

```html
<van-slider v-model="value" bar-height="4px" active-color="#ee0a24" />
```

### 自定义按钮

```html
<van-slider v-model="value" active-color="#ee0a24">
  <template #button>
    <div class="custom-button">{{ value }}</div>
  </template>
</van-slider>

<style>
  .custom-button {
    width: 26px;
    color: #fff;
    font-size: 10px;
    line-height: 18px;
    text-align: center;
    background-color: #ee0a24;
    border-radius: 100px;
  }
</style>
```

### 垂直方向

设置 `vertical` 属性后，滑块会垂直展示，且高度为 100% 父元素高度。

```html
<div :style="{ height: '150px' }">
  <van-slider v-model="value" vertical @change="onChange" />
<<<<<<< HEAD
  <van-slider v-model="value2" range vertical @change="onChange" />
=======
  <van-slider
    v-model="value2"
    range
    vertical
    style="margin-left: 100px;"
    @change="onChange"
  />
>>>>>>> adccdbcb
</div>
```

```js
import { Toast } from 'vant';

export default {
  data() {
    return {
      value: 50,
      value2: [10, 50],
    };
  },
  methods: {
    onChange(value) {
      Toast('当前值：' + value);
    },
  },
};
```

## API

### Props

| 参数 | 说明 | 类型 | 默认值 |
| --- | --- | --- | --- |
| value | 当前进度百分比 | _number \| array_ | `0` |
| max | 最大值 | _number \| string_ | `100` |
| min | 最小值 | _number \| string_ | `0` |
| step | 步长 | _number \| string_ | `1` |
| bar-height | 进度条高度，默认单位为`px` | _number \| string_ | `2px` |
| button-size `v2.4.5` | 滑块按钮大小，默认单位为`px` | _number \| string_ | `24px` |
| active-color | 进度条激活态颜色 | _string_ | `#1989fa` |
| inactive-color | 进度条非激活态颜色 | _string_ | `#e5e5e5` |
<<<<<<< HEAD
| range | 是否开启双滑块模式 | _boolean_ | `false` |
=======
| range `v2.10.7` | 是否开启双滑块模式 | _boolean_ | `false` |
>>>>>>> adccdbcb
| disabled | 是否禁用滑块 | _boolean_ | `false` |
| vertical | 是否垂直展示 | _boolean_ | `false` |

### Events

| 事件名     | 说明                     | 回调参数        |
| ---------- | ------------------------ | --------------- |
| input      | 进度变化时实时触发       | value: 当前进度 |
| change     | 进度变化且结束拖动后触发 | value: 当前进度 |
| drag-start | 开始拖动时触发           | -               |
| drag-end   | 结束拖动时触发           | -               |

### Slots

| 名称   | 说明           |
| ------ | -------------- |
| button | 自定义滑动按钮 |<|MERGE_RESOLUTION|>--- conflicted
+++ resolved
@@ -114,9 +114,6 @@
 ```html
 <div :style="{ height: '150px' }">
   <van-slider v-model="value" vertical @change="onChange" />
-<<<<<<< HEAD
-  <van-slider v-model="value2" range vertical @change="onChange" />
-=======
   <van-slider
     v-model="value2"
     range
@@ -124,7 +121,6 @@
     style="margin-left: 100px;"
     @change="onChange"
   />
->>>>>>> adccdbcb
 </div>
 ```
 
@@ -160,11 +156,7 @@
 | button-size `v2.4.5` | 滑块按钮大小，默认单位为`px` | _number \| string_ | `24px` |
 | active-color | 进度条激活态颜色 | _string_ | `#1989fa` |
 | inactive-color | 进度条非激活态颜色 | _string_ | `#e5e5e5` |
-<<<<<<< HEAD
 | range | 是否开启双滑块模式 | _boolean_ | `false` |
-=======
-| range `v2.10.7` | 是否开启双滑块模式 | _boolean_ | `false` |
->>>>>>> adccdbcb
 | disabled | 是否禁用滑块 | _boolean_ | `false` |
 | vertical | 是否垂直展示 | _boolean_ | `false` |
 
