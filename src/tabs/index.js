--- conflicted
+++ resolved
@@ -307,7 +307,6 @@
       }
     };
 
-<<<<<<< HEAD
     const renderNav = () =>
       children.map((item, index) => (
         <TabsTitle
@@ -318,6 +317,7 @@
           title={item.title}
           color={props.color}
           style={item.titleStyle}
+          class={item.titleClass}
           isActive={index === state.currentIndex}
           disabled={item.disabled}
           scrollable={scrollable.value}
@@ -333,44 +333,6 @@
     const renderHeader = () => {
       const { type, border } = props;
       return (
-=======
-  render() {
-    const { type, animated, scrollable } = this;
-
-    const Nav = this.children.map((item, index) => (
-      <Title
-        ref="titles"
-        refInFor
-        type={type}
-        dot={item.dot}
-        info={item.badge ?? item.info}
-        title={item.title}
-        color={this.color}
-        style={item.titleStyle}
-        class={item.titleClass}
-        isActive={index === this.currentIndex}
-        disabled={item.disabled}
-        scrollable={scrollable}
-        activeColor={this.titleActiveColor}
-        inactiveColor={this.titleInactiveColor}
-        scopedSlots={{
-          default: () => item.slots('title'),
-        }}
-        onClick={() => {
-          this.onClick(item, index);
-        }}
-      />
-    ));
-
-    const Wrap = (
-      <div
-        ref="wrap"
-        class={[
-          bem('wrap', { scrollable }),
-          { [BORDER_TOP_BOTTOM]: type === 'line' && this.border },
-        ]}
-      >
->>>>>>> 659ea9cf
         <div
           ref={wrapRef}
           class={[
@@ -457,6 +419,7 @@
       props,
       setLine,
       currentName,
+      scrollIntoView,
     });
 
     return () => (
