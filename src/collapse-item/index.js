--- conflicted
+++ resolved
@@ -5,6 +5,7 @@
 
 // Composition
 import { useParent } from '@vant/use';
+import { useExpose } from '../composition/use-expose';
 import { useLazyRender } from '../composition/use-lazy-render';
 
 // Components
@@ -82,54 +83,18 @@
       });
     });
 
-<<<<<<< HEAD
+    const toggle = (value = !expanded.value) => {
+      parent.toggle(currentName.value, value);
+    };
+
     const onClickTitle = () => {
       if (!props.disabled) {
-        parent.toggle(currentName.value, !expanded.value);
+        toggle();
       }
     };
 
     const renderTitle = () => {
       const { border, disabled } = props;
-=======
-  methods: {
-    onClick() {
-      if (!this.disabled) {
-        this.toggle();
-      }
-    },
-
-    // @exposed-api
-    toggle(expanded = !this.expanded) {
-      const { parent, currentName } = this;
-      const close = parent.accordion && currentName === parent.value;
-      const name = close ? '' : currentName;
-      this.parent.switch(name, expanded);
-    },
-
-    onTransitionEnd() {
-      if (!this.expanded) {
-        this.show = false;
-      } else {
-        this.$refs.wrapper.style.height = '';
-      }
-    },
-
-    genTitle() {
-      const { border, disabled, expanded } = this;
-
-      const titleSlots = CELL_SLOTS.reduce((slots, name) => {
-        if (this.slots(name)) {
-          slots[name] = () => this.slots(name);
-        }
-
-        return slots;
-      }, {});
-
-      if (this.slots('value')) {
-        titleSlots.default = () => this.slots('value');
-      }
->>>>>>> 91daa4b6
 
       return (
         <Cell
@@ -166,6 +131,8 @@
       </div>
     ));
 
+    useExpose({ toggle });
+
     return () => (
       <div class={[bem({ border: index.value && props.border })]}>
         {renderTitle()}
