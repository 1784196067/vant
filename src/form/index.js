import { createNamespace } from '../utils';
import { useChildren } from '@vant/use';
import { FORM_KEY } from '../composables/use-link-field';
import { useExpose } from '../composables/use-expose';

const [createComponent, bem] = createNamespace('form');

export default createComponent({
  props: {
    colon: Boolean,
    labelWidth: [Number, String],
    labelAlign: String,
    inputAlign: String,
    scrollToError: Boolean,
    validateFirst: Boolean,
    errorMessageAlign: String,
    submitOnEnter: {
      type: Boolean,
      default: true,
    },
    validateTrigger: {
      type: String,
      default: 'onBlur',
    },
    showError: {
      type: Boolean,
      default: true,
    },
    showErrorMessage: {
      type: Boolean,
      default: true,
    },
  },

  emits: ['submit', 'failed'],

  setup(props, { emit, slots }) {
    const { children, linkChildren } = useChildren(FORM_KEY);

<<<<<<< HEAD
    const validateSeq = () =>
      new Promise((resolve, reject) => {
=======
  methods: {
    getFieldsByNames(names) {
      if (names) {
        return this.fields.filter((field) => names.indexOf(field.name) !== -1);
      }
      return this.fields;
    },

    validateSeq(names) {
      return new Promise((resolve, reject) => {
>>>>>>> ed2eaf00
        const errors = [];
        const fields = this.getFieldsByNames(names);

<<<<<<< HEAD
        children
=======
        fields
>>>>>>> ed2eaf00
          .reduce(
            (promise, field) =>
              promise.then(() => {
                if (!errors.length) {
                  return field.validate().then((error) => {
                    if (error) {
                      errors.push(error);
                    }
                  });
                }
              }),
            Promise.resolve()
          )
          .then(() => {
            if (errors.length) {
              reject(errors);
            } else {
              resolve();
            }
          });
      });

<<<<<<< HEAD
    const validateAll = () =>
      new Promise((resolve, reject) => {
        Promise.all(children.map((item) => item.validate())).then((errors) => {
=======
    validateFields(names) {
      return new Promise((resolve, reject) => {
        const fields = this.getFieldsByNames(names);
        Promise.all(fields.map((item) => item.validate())).then((errors) => {
>>>>>>> ed2eaf00
          errors = errors.filter((item) => item);

          if (errors.length) {
            reject(errors);
          } else {
            resolve();
          }
        });
      });
<<<<<<< HEAD
=======
    },

    // @exposed-api
    validate(name) {
      if (name && !Array.isArray(name)) {
        return this.validateField(name);
      }
      return this.validateFirst
        ? this.validateSeq(name)
        : this.validateFields(name);
    },
>>>>>>> ed2eaf00

    const validateField = (name) => {
      const matched = children.filter((item) => item.name === name);

      if (matched.length) {
        return new Promise((resolve, reject) => {
          matched[0].validate().then((error) => {
            if (error) {
              reject(error);
            } else {
              resolve();
            }
          });
        });
      }

      return Promise.reject();
    };

<<<<<<< HEAD
    const validate = (name) => {
      if (name) {
        return validateField(name);
      }
      return props.validateFirst ? validateSeq() : validateAll();
    };

    const resetValidation = (name) => {
      children.forEach((item) => {
        if (!name || item.name === name) {
          item.resetValidation();
        }
=======
    // @exposed-api
    resetValidation(name) {
      if (name && !Array.isArray(name)) {
        name = [name];
      }

      const fields = this.getFieldsByNames(name);
      fields.forEach((item) => {
        item.resetValidation();
>>>>>>> ed2eaf00
      });
    };

    const scrollToField = (name, options) => {
      children.some((item) => {
        if (item.name === name) {
          item.$el.scrollIntoView(options);
          return true;
        }
        return false;
      });
    };

    const getValues = () =>
      children.reduce((form, field) => {
        form[field.name] = field.formValue.value;
        return form;
      }, {});

    const submit = () => {
      const values = getValues();

      validate()
        .then(() => {
          emit('submit', values);
        })
        .catch((errors) => {
          emit('failed', { values, errors });

          if (props.scrollToError) {
            scrollToField(errors[0].name);
          }
        });
    };

    const onSubmit = (event) => {
      event.preventDefault();
      submit();
    };

    linkChildren({ props });
    useExpose({
      submit,
      validate,
      scrollToField,
      resetValidation,
    });

    return () => (
      <form class={bem()} onSubmit={onSubmit}>
        {slots.default?.()}
      </form>
    );
  },
});<|MERGE_RESOLUTION|>--- conflicted
+++ resolved
@@ -37,29 +37,19 @@
   setup(props, { emit, slots }) {
     const { children, linkChildren } = useChildren(FORM_KEY);
 
-<<<<<<< HEAD
-    const validateSeq = () =>
+    const getFieldsByNames = (names) => {
+      if (names) {
+        return children.filter((field) => names.indexOf(field.name) !== -1);
+      }
+      return children;
+    };
+
+    const validateSeq = (names) =>
       new Promise((resolve, reject) => {
-=======
-  methods: {
-    getFieldsByNames(names) {
-      if (names) {
-        return this.fields.filter((field) => names.indexOf(field.name) !== -1);
-      }
-      return this.fields;
-    },
+        const errors = [];
+        const fields = getFieldsByNames(names);
 
-    validateSeq(names) {
-      return new Promise((resolve, reject) => {
->>>>>>> ed2eaf00
-        const errors = [];
-        const fields = this.getFieldsByNames(names);
-
-<<<<<<< HEAD
-        children
-=======
         fields
->>>>>>> ed2eaf00
           .reduce(
             (promise, field) =>
               promise.then(() => {
@@ -82,16 +72,10 @@
           });
       });
 
-<<<<<<< HEAD
-    const validateAll = () =>
+    const validateAll = (names) =>
       new Promise((resolve, reject) => {
-        Promise.all(children.map((item) => item.validate())).then((errors) => {
-=======
-    validateFields(names) {
-      return new Promise((resolve, reject) => {
-        const fields = this.getFieldsByNames(names);
+        const fields = getFieldsByNames(names);
         Promise.all(fields.map((item) => item.validate())).then((errors) => {
->>>>>>> ed2eaf00
           errors = errors.filter((item) => item);
 
           if (errors.length) {
@@ -101,20 +85,6 @@
           }
         });
       });
-<<<<<<< HEAD
-=======
-    },
-
-    // @exposed-api
-    validate(name) {
-      if (name && !Array.isArray(name)) {
-        return this.validateField(name);
-      }
-      return this.validateFirst
-        ? this.validateSeq(name)
-        : this.validateFields(name);
-    },
->>>>>>> ed2eaf00
 
     const validateField = (name) => {
       const matched = children.filter((item) => item.name === name);
@@ -134,30 +104,21 @@
       return Promise.reject();
     };
 
-<<<<<<< HEAD
     const validate = (name) => {
-      if (name) {
+      if (name && !Array.isArray(name)) {
         return validateField(name);
       }
-      return props.validateFirst ? validateSeq() : validateAll();
+      return props.validateFirst ? validateSeq(name) : validateAll(name);
     };
 
     const resetValidation = (name) => {
-      children.forEach((item) => {
-        if (!name || item.name === name) {
-          item.resetValidation();
-        }
-=======
-    // @exposed-api
-    resetValidation(name) {
       if (name && !Array.isArray(name)) {
         name = [name];
       }
 
-      const fields = this.getFieldsByNames(name);
+      const fields = getFieldsByNames(name);
       fields.forEach((item) => {
         item.resetValidation();
->>>>>>> ed2eaf00
       });
     };
 
