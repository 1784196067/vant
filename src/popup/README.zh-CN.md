--- conflicted
+++ resolved
@@ -18,11 +18,7 @@
 
 ### 基础用法
 
-<<<<<<< HEAD
-通过 `v-model:show` 控制弹出层是否展示
-=======
-通过 `v-model` 控制弹出层是否展示。
->>>>>>> 60791019
+通过 `v-model:show` 控制弹出层是否展示。
 
 ```html
 <van-cell is-link @click="showPopup">展示弹出层</van-cell>
@@ -97,11 +93,7 @@
 
 ### 指定挂载位置
 
-<<<<<<< HEAD
-弹出层默认挂载到组件所在位置，可以通过`teleport`属性指定挂载位置
-=======
-弹出层默认挂载到组件所在位置，可以通过 `get-container` 属性指定挂载位置。
->>>>>>> 60791019
+弹出层默认挂载到组件所在位置，可以通过 `teleport` 属性指定挂载位置。
 
 ```html
 <!-- 挂载到 body 节点下 -->
