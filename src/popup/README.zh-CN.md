--- conflicted
+++ resolved
@@ -136,14 +136,9 @@
 | closeable | 是否显示关闭图标 | _boolean_ | `false` |
 | close-icon | 关闭图标名称或图片链接 | _string_ | `cross` |
 | close-icon-position | 关闭图标位置，可选值为`top-left`<br>`bottom-left` `bottom-right` | _string_ | `top-right` |
-<<<<<<< HEAD
 | transition | 动画类名，等价于 [transtion](https://v3.cn.vuejs.org/api/built-in-components.html#transition) 的`name`属性 | _string_ | - |
+| transition-appear `v2.10.14` | 是否在初始渲染时启用过渡动画 | _boolean_ | `false` |
 | teleport | 指定挂载的节点 | _string \| Element_ | - |
-=======
-| transition | 动画类名，等价于 [transtion](https://cn.vuejs.org/v2/api/index.html#transition) 的`name`属性 | _string_ | - |
-| transition-appear `v2.10.14` | 是否在初始渲染时启用过渡动画 | _boolean_ | `false` |
-| get-container | 指定挂载的节点 | _string \| () => Element_ | - |
->>>>>>> 95227fff
 | safe-area-inset-bottom | 是否开启[底部安全区适配](#/zh-CN/advanced-usage#di-bu-an-quan-qu-gua-pei) | _boolean_ | `false` |
 
 ### Events
