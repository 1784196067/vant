# Popup 弹出层

### 介绍

弹出层容器，用于展示弹窗、信息提示等内容，支持多个弹出层叠加展示

### 引入

```js
import { createApp } from 'vue';
import { Popup } from 'vant';

const app = createApp();
app.use(Popup);
```

## 代码演示

### 基础用法

通过 `v-model:show` 控制弹出层是否展示

```html
<van-cell is-link @click="showPopup">展示弹出层</van-cell>
<van-popup v-model:show="show">内容</van-popup>
```

```js
export default {
  data() {
    return {
      show: false,
    };
  },

  methods: {
    showPopup() {
      this.show = true;
    },
  },
};
```

### 弹出位置

通过`position`属性设置弹出位置，默认居中弹出，可以设置为`top`、`bottom`、`left`、`right`

```html
<van-popup v-model:show="show" position="top" :style="{ height: '30%' }" />
```

### 关闭图标

设置`closeable`属性后，会在弹出层的右上角显示关闭图标，并且可以通过`close-icon`属性自定义图标，使用`close-icon-position`属性可以自定义图标位置

```html
<van-popup
  v-model:show="show"
  closeable
  position="bottom"
  :style="{ height: '30%' }"
/>
<!-- 自定义图标 -->
<van-popup
  v-model:show="show"
  closeable
  close-icon="close"
  position="bottom"
  :style="{ height: '30%' }"
/>
<!-- 图标位置 -->
<van-popup
  v-model:show="show"
  closeable
  close-icon-position="top-left"
  position="bottom"
  :style="{ height: '30%' }"
/>
```

### 圆角弹窗

设置`round`属性后，弹窗会根据弹出位置添加不同的圆角样式

```html
<van-popup
  v-model:show="show"
  round
  position="bottom"
  :style="{ height: '30%' }"
/>
```

### 指定挂载位置

弹出层默认挂载到组件所在位置，可以通过`teleport`属性指定挂载位置

```html
<!-- 挂载到 body 节点下 -->
<van-popup v-model:show="show" teleport="body" />

<!-- 挂载到 #app 节点下 -->
<van-popup v-model:show="show" teleport="#app" />

<!-- 挂载到指定的元素下 -->
<van-popup v-model:show="show" :teleport="myContainer" />
```

```js
export default {
  beforeCreate() {
    this.myContainer = document.querySelector('.my-container');
  },
};
```

> 注意：使用 teleport 属性的组件不能为根节点

## API

### Props

| 参数 | 说明 | 类型 | 默认值 |
| --- | --- | --- | --- |
| v-model:show | 是否显示弹出层 | _boolean_ | `false` |
| overlay | 是否显示遮罩层 | _boolean_ | `true` |
| position | 弹出位置，可选值为 `top` `bottom` `right` `left` | _string_ | `center` |
| overlay-class | 自定义遮罩层类名 | _string_ | - |
| overlay-style | 自定义遮罩层样式 | _object_ | - |
| duration | 动画时长，单位秒 | _number \| string_ | `0.3` |
| round | 是否显示圆角 | _boolean_ | `false` |
| lock-scroll | 是否锁定背景滚动 | _boolean_ | `true` |
| lazy-render | 是否在显示弹层时才渲染节点 | _boolean_ | `true` |
| close-on-popstate | 是否在页面回退时自动关闭 | _boolean_ | `false` |
| close-on-click-overlay | 是否在点击遮罩层后关闭 | _boolean_ | `true` |
| closeable | 是否显示关闭图标 | _boolean_ | `false` |
| close-icon | 关闭图标名称或图片链接 | _string_ | `cross` |
| close-icon-position | 关闭图标位置，可选值为`top-left`<br>`bottom-left` `bottom-right` | _string_ | `top-right` |
| transition | 动画类名，等价于 [transtion](https://cn.vuejs.org/v2/api/index.html#transition) 的`name`属性 | _string_ | - |
<<<<<<< HEAD
| teleport | 指定挂载的节点 | _string \| Element_ | - |
| safe-area-inset-bottom `v2.2.1` | 是否开启[底部安全区适配](#/zh-CN/quickstart#di-bu-an-quan-qu-gua-pei) | _boolean_ | `false` |
=======
| get-container | 指定挂载的节点 | _string \| () => Element_ | - |
| safe-area-inset-bottom | 是否开启[底部安全区适配](#/zh-CN/quickstart#di-bu-an-quan-qu-gua-pei) | _boolean_ | `false` |
>>>>>>> d0eb103c

### Events

| 事件名        | 说明                       | 回调参数       |
| ------------- | -------------------------- | -------------- |
| click         | 点击弹出层时触发           | _event: Event_ |
| open          | 打开弹出层时触发           | -              |
| close         | 关闭弹出层时触发           | -              |
| opened        | 打开弹出层且动画结束后触发 | -              |
| closed        | 关闭弹出层且动画结束后触发 | -              |
| click-overlay | 点击遮罩层时触发           | -              |<|MERGE_RESOLUTION|>--- conflicted
+++ resolved
@@ -137,13 +137,8 @@
 | close-icon | 关闭图标名称或图片链接 | _string_ | `cross` |
 | close-icon-position | 关闭图标位置，可选值为`top-left`<br>`bottom-left` `bottom-right` | _string_ | `top-right` |
 | transition | 动画类名，等价于 [transtion](https://cn.vuejs.org/v2/api/index.html#transition) 的`name`属性 | _string_ | - |
-<<<<<<< HEAD
 | teleport | 指定挂载的节点 | _string \| Element_ | - |
-| safe-area-inset-bottom `v2.2.1` | 是否开启[底部安全区适配](#/zh-CN/quickstart#di-bu-an-quan-qu-gua-pei) | _boolean_ | `false` |
-=======
-| get-container | 指定挂载的节点 | _string \| () => Element_ | - |
 | safe-area-inset-bottom | 是否开启[底部安全区适配](#/zh-CN/quickstart#di-bu-an-quan-qu-gua-pei) | _boolean_ | `false` |
->>>>>>> d0eb103c
 
 ### Events
 
