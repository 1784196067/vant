# Popup

### Install

```js
import { createApp } from 'vue';
import { Popup } from 'vant';

const app = createApp();
app.use(Popup);
```

## Usage

### Basic Usage

```html
<van-cell is-link @click="showPopup">Show Popup</van-cell>
<van-popup v-model:show="show">Content</van-popup>
```

```js
export default {
  data() {
    return {
      show: false,
    };
  },

  methods: {
    showPopup() {
      this.show = true;
    },
  },
};
```

### Position

Use `position` prop to set popup display position

```html
<van-popup v-model:show="show" position="top" :style="{ height: '30%' }" />
```

### Close Icon

```html
<van-popup
  v-model:show="show"
  closeable
  position="bottom"
  :style="{ height: '30%' }"
/>
<!-- Custom Icon -->
<van-popup
  v-model:show="show"
  closeable
  close-icon="close"
  position="bottom"
  :style="{ height: '30%' }"
/>
<!-- Icon Position -->
<van-popup
  v-model:show="show"
  closeable
  close-icon-position="top-left"
  position="bottom"
  :style="{ height: '30%' }"
/>
```

### Round Corner

```html
<van-popup
  v-model:show="show"
  round
  position="bottom"
  :style="{ height: '30%' }"
/>
```

### Get Container

Use `teleport` prop to specify mount location

```html
<!-- mount to body -->
<van-popup v-model:show="show" teleport="body" />

<!-- mount to #app -->
<van-popup v-model:show="show" teleport="#app" />

<!-- mount to Element -->
<van-popup v-model:show="show" :teleport="myContainer" />
```

```js
export default {
  beforeCreate() {
    this.myContainer = document.querySelector('.my-container');
  },
};
```

> Tips: The teleport prop cannot be used on the root node

## API

### Props

| Attribute | Description | Type | Default |
| --- | --- | --- | --- |
| v-model:show | Whether to show popup | _boolean_ | `false` |
| overlay | Whether to show overlay | _boolean_ | `true` |
| position | Can be set to `top` `bottom` `right` `left` | _string_ | `center` |
| overlay-class | Custom overlay class | _string_ | - |
| overlay-style | Custom overlay style | _object_ | - |
| duration | Transition duration, unit second | _number \| string_ | `0.3` |
| round | Whether to show round corner | _boolean_ | `false` |
| lock-scroll | Whether to lock background scroll | _boolean_ | `true` |
| lazy-render | Whether to lazy render util appeared | _boolean_ | `true` |
| close-on-popstate | Whether to close when popstate | _boolean_ | `false` |
| close-on-click-overlay | Whether to close when click overlay | _boolean_ | `true` |
| closeable | Whether to show close icon | _boolean_ | `false` |
| close-icon | Close icon name | _string_ | `cross` |
| close-icon-position | Close Icon Position，can be set to `top-left` `bottom-left` `bottom-right` | _string_ | `top-right` |
| transition | Transition, equivalent to `name` prop of [transtion](https://vuejs.org/v2/api/#transition) | _string_ | - |
<<<<<<< HEAD
| teleport | Return the mount node for Popup | _string \| Element_ | - |
| safe-area-inset-bottom `v2.2.1` | Whether to enable bottom safe area adaptation | _boolean_ | `false` |
=======
| get-container | Return the mount node for Popup | _string \| () => Element_ | - |
| safe-area-inset-bottom | Whether to enable bottom safe area adaptation | _boolean_ | `false` |
>>>>>>> d0eb103c

### Events

| Event         | Description                  | Arguments      |
| ------------- | ---------------------------- | -------------- |
| click         | Triggered when click Popup   | _event: Event_ |
| open          | Triggered when open Popup    | -              |
| close         | Triggered when close Popup   | -              |
| opened        | Triggered when opened Popup  | -              |
| closed        | Triggered when closed Popup  | -              |
| click-overlay | Triggered when click overlay | -              |<|MERGE_RESOLUTION|>--- conflicted
+++ resolved
@@ -127,13 +127,8 @@
 | close-icon | Close icon name | _string_ | `cross` |
 | close-icon-position | Close Icon Position，can be set to `top-left` `bottom-left` `bottom-right` | _string_ | `top-right` |
 | transition | Transition, equivalent to `name` prop of [transtion](https://vuejs.org/v2/api/#transition) | _string_ | - |
-<<<<<<< HEAD
 | teleport | Return the mount node for Popup | _string \| Element_ | - |
 | safe-area-inset-bottom `v2.2.1` | Whether to enable bottom safe area adaptation | _boolean_ | `false` |
-=======
-| get-container | Return the mount node for Popup | _string \| () => Element_ | - |
-| safe-area-inset-bottom | Whether to enable bottom safe area adaptation | _boolean_ | `false` |
->>>>>>> d0eb103c
 
 ### Events
 
