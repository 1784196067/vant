<p align="center">
    <img alt="logo" src="https://img.yzcdn.cn/vant/logo.png" width="120" height="120" style="margin-bottom: 10px;">
</p>

<h1 align="center">Vant</h1>

<p align="center">Mobile UI Components built on Vue</p>

<p align="center">
    <img src="https://img.shields.io/npm/v/vant.svg?style=flat-square" alt="npm version" />
    <img src="https://img.shields.io/github/workflow/status/youzan/vant/CI/dev?style=flat-square" alt="npm version" />
    <img src="https://img.shields.io/codecov/c/github/youzan/vant/dev.svg?style=flat-square&color=#4fc08d" alt="Coverage Status" />
    <img src="https://img.shields.io/npm/dm/vant.svg?style=flat-square&color=#4fc08d" alt="downloads" />
    <img src="https://img.shields.io/jsdelivr/npm/hm/vant?style=flat-square" alt="Jsdelivr Hits">
    <img src="https://img.badgesize.io/https://unpkg.com/vant/lib/vant.min.js?compression=gzip&style=flat-square&label=gzip%20size&color=#4fc08d" alt="Gzip Size" />
</p>

<p align="center">
  🔥 <a href="https://vant-contrib.gitee.io/vant">文档网站</a>
  &nbsp;
  &nbsp;
  🇨🇳 <a href="./README.zh-CN.md">中文版介绍</a>
  &nbsp;
  &nbsp;
  🚀 <a href="https://github.com/youzan/vant-weapp" target="_blank">小程序版</a>
</p>

---

## Features

- 60+ Reusable components
- 90% Unit test coverage
- Extensive documentation and demos
- Support [babel-plugin-import](https://github.com/ant-design/babel-plugin-import)
- Support Custom Theme
- Support i18n
- Support TS
- Support SSR

## Install

```bash
<<<<<<< HEAD
# Using npm
npm i vant@next -S

# Using yarn
yarn add vant@next
=======
# Install vant 2.x for Vue 2 project
npm i vant -S

# Install vant 3.x for Vue 3 project
npm i vant@next -S
>>>>>>> 2a5c67d3
```

## Quickstart

```js
import { createApp } from 'vue';
import { Button } from 'vant';
import 'vant/lib/index.css';

const app = createApp();
app.use(Button);
```

See more in [Quickstart](https://youzan.github.io/vant#/en-US/quickstart).

## Contribution

Please make sure to read the [Contributing Guide](./.github/CONTRIBUTING.md) before making a pull request.

## Browser Support

Modern browsers and Android 4.0+, iOS 8.0+.

## Ecosystem

| Project | Description |
| --- | --- |
| [vant-demo](https://github.com/youzan/vant-demo) | Official vant demo collection |
| [vant-weapp](https://github.com/youzan/vant-weapp) | WeChat MiniProgram UI |
| [vant-react](https://github.com/mxdi9i7/vant-react) | Vant React (maintained by the community) |
| [vant-cli](https://github.com/youzan/vant/tree/dev/packages/vant-cli) | Scaffold for UI library |
| [vant-icons](https://github.com/youzan/vant/tree/dev/packages/vant-icons) | Vant icons |
| [vant-touch-emulator](https://github.com/youzan/vant/tree/dev/packages/vant-touch-emulator) | Using vant in desktop browsers |

## Links

- [Documentation](https://youzan.github.io/vant)
- [Changelog](https://youzan.github.io/vant#/en-US/changelog)
- [Gitter](https://gitter.im/vant-contrib/discuss?utm_source=share-link&utm_medium=link&utm_campaign=share-link)

## Preview

You can scan the following QR code to access the demo：

<img src="https://img.yzcdn.cn/vant/preview_qrcode_20180528.png" width="220" height="220" >

## Wechat Group

Scan the qrcode to join our wechat discussion group, please note that you want to join Vant discussion group.

<img src="https://img.yzcdn.cn/vant/wechat_20180606.png" width="220" height="292" >

## LICENSE

[MIT](https://en.wikipedia.org/wiki/MIT_License)<|MERGE_RESOLUTION|>--- conflicted
+++ resolved
@@ -41,19 +41,11 @@
 ## Install
 
 ```bash
-<<<<<<< HEAD
-# Using npm
-npm i vant@next -S
-
-# Using yarn
-yarn add vant@next
-=======
 # Install vant 2.x for Vue 2 project
 npm i vant -S
 
 # Install vant 3.x for Vue 3 project
 npm i vant@next -S
->>>>>>> 2a5c67d3
 ```
 
 ## Quickstart
